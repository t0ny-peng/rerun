--- conflicted
+++ resolved
@@ -13,29 +13,12 @@
     harness.run_ok();
     harness.get_by_label_contains("Settings…").click();
     // Wait for the FFmpeg-check loading spinner to disappear.
-<<<<<<< HEAD
-    StepUntil::new("loading ffmpeg version")
+    StepUntil::new("Settings screen shows up with FFMpeg binary not found error")
         .run(&mut harness, |harness| {
             harness.query_by_label_contains(
                 "The specified FFmpeg binary path does not exist or is not a file.",
             )
         })
         .await;
-=======
-    viewer_test_utils::step_until(
-        "Settings screen shows up with FFMpeg binary not found error",
-        &mut harness,
-        |harness| {
-            harness
-                .query_by_label_contains(
-                    "The specified FFmpeg binary path does not exist or is not a file.",
-                )
-                .is_some()
-        },
-        tokio::time::Duration::from_millis(100),
-        tokio::time::Duration::from_secs(5),
-    )
-    .await;
->>>>>>> c0abb36f
     harness.snapshot("settings_screen");
 }