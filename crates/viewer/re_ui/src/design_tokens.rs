--- conflicted
+++ resolved
@@ -81,14 +81,7 @@
             ctx.set_fonts(font_definitions);
         }
 
-<<<<<<< HEAD
-        let mut egui_style = egui::Style {
-            visuals: egui::Visuals::light(),
-            ..Default::default()
-        };
-=======
-        let mut egui_style = Arc::unwrap_or_clone(ctx.style_of(egui::Theme::Dark));
->>>>>>> 278e0858
+        let mut egui_style = Arc::unwrap_or_clone(ctx.style_of(egui::Theme::Light));
 
         // println!("DEFAULT LIGHT THEME: {:#?}", egui::Visuals::light()); //to understand what's there (katya)
 
