use ahash::{HashMap, HashSet};
use itertools::Either;

use re_chunk_store::ChunkStoreEvent;
<<<<<<< HEAD
use re_log_types::hash::Hash64;
use re_types::archetypes::EncodedImage;
=======
use re_types::{components, image::ImageKind, Component as _};
>>>>>>> 464980b6

use crate::{image_info::StoredBlobCacheKey, Cache, ImageInfo, ImageStats};

// Caches image stats (use e.g. `RowId` to generate cache key).
#[derive(Default)]
pub struct ImageStatsCache(HashMap<(StoredBlobCacheKey, ImageKind), ImageStats>);

impl ImageStatsCache {
    pub fn entry(&mut self, image: &ImageInfo) -> ImageStats {
        *self
            .0
            .entry((image.buffer_content_hash, image.kind))
            .or_insert_with(|| ImageStats::from_image(image))
    }
}

impl Cache for ImageStatsCache {
    fn purge_memory(&mut self) {
        // Purging the image stats is not worth it - these are very small objects!
    }

    fn on_store_events(&mut self, events: &[ChunkStoreEvent]) {
        re_tracing::profile_function!();

        let cache_key_removed: HashSet<(StoredBlobCacheKey, ImageKind)> = events
            .iter()
            .flat_map(|event| {
<<<<<<< HEAD
                let is_deletion = || event.kind == re_chunk_store::ChunkStoreDiffKind::Deletion;
                let contains_image_blob = || {
                    event
                        .chunk
                        .components()
                        .contains_component(&EncodedImage::descriptor_blob())
                };

                if is_deletion() && contains_image_blob() {
                    Either::Left(event.chunk.row_ids().map(Hash64::hash))
=======
                if event.kind == re_chunk_store::ChunkStoreDiffKind::Deletion {
                    Either::Left(
                        event
                            .chunk
                            .component_descriptors()
                            .filter(|descr| descr.component_name == components::Blob::name())
                            .flat_map(|descr| {
                                let kind = ImageKind::from_archetype_name(descr.archetype_name);
                                event.chunk.row_ids().map(move |row_id| {
                                    (StoredBlobCacheKey::new(row_id, &descr), kind)
                                })
                            }),
                    )
>>>>>>> 464980b6
                } else {
                    Either::Right(std::iter::empty())
                }
            })
            .collect();

        self.0
            .retain(|cache_key, _per_key| !cache_key_removed.contains(cache_key));
    }

    fn as_any_mut(&mut self) -> &mut dyn std::any::Any {
        self
    }
}<|MERGE_RESOLUTION|>--- conflicted
+++ resolved
@@ -2,12 +2,7 @@
 use itertools::Either;
 
 use re_chunk_store::ChunkStoreEvent;
-<<<<<<< HEAD
-use re_log_types::hash::Hash64;
-use re_types::archetypes::EncodedImage;
-=======
 use re_types::{components, image::ImageKind, Component as _};
->>>>>>> 464980b6
 
 use crate::{image_info::StoredBlobCacheKey, Cache, ImageInfo, ImageStats};
 
@@ -35,18 +30,6 @@
         let cache_key_removed: HashSet<(StoredBlobCacheKey, ImageKind)> = events
             .iter()
             .flat_map(|event| {
-<<<<<<< HEAD
-                let is_deletion = || event.kind == re_chunk_store::ChunkStoreDiffKind::Deletion;
-                let contains_image_blob = || {
-                    event
-                        .chunk
-                        .components()
-                        .contains_component(&EncodedImage::descriptor_blob())
-                };
-
-                if is_deletion() && contains_image_blob() {
-                    Either::Left(event.chunk.row_ids().map(Hash64::hash))
-=======
                 if event.kind == re_chunk_store::ChunkStoreDiffKind::Deletion {
                     Either::Left(
                         event
@@ -60,7 +43,6 @@
                                 })
                             }),
                     )
->>>>>>> 464980b6
                 } else {
                     Either::Right(std::iter::empty())
                 }
