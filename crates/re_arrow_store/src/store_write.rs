use std::collections::HashMap;
use std::sync::Arc;

use anyhow::ensure;
use arrow2::array::{
    new_empty_array, Array, Int64Vec, ListArray, MutableArray, UInt64Array, UInt64Vec,
};
use arrow2::bitmap::MutableBitmap;
use arrow2::buffer::Buffer;
use arrow2::datatypes::DataType;
use itertools::Itertools as _;
use parking_lot::RwLock;

use re_log::debug;
use re_log_types::msg_bundle::{ComponentBundle, MsgBundle};
use re_log_types::{
    ComponentNameRef, ObjPath as EntityPath, TimeInt, TimePoint, TimeRange, Timeline,
};

use crate::store::IndexBucketIndices;
use crate::{
    is_sorted_array, ComponentBucket, ComponentTable, DataStore, DataStoreConfig, IndexBucket,
    IndexTable, RowIndex,
};

// --- Data store ---

impl DataStore {
    /// Inserts a [`MsgBundle`]'s worth of components into the datastore.
    ///
    /// * All components across the bundle must share the same number of rows.
    /// * All components within a single row must share the same number of instances.
    pub fn insert(&mut self, bundle: &MsgBundle) -> anyhow::Result<()> {
        // TODO(cmc): kind & insert_id need to somehow propagate through the span system.
        self.insert_id += 1;

        let MsgBundle {
            msg_id: _,
            obj_path: ent_path,
            time_point,
            components,
        } = bundle;

        if components.is_empty() {
            return Ok(());
        }

        let ent_path_hash = *ent_path.hash();
        let nb_rows = components[0].value.len();

        // TODO(#527): typed error
        ensure!(
            nb_rows == 1,
            "we currently don't support more than one row per batch, as a `MsgBundle` can only \
                carry a single timepoint for now!"
        );

        // TODO(#527): typed error
        ensure!(
            components
                .iter()
                .all(|bundle| bundle.value.len() == nb_rows),
            "all components across the bundle must share the same number of rows",
        );

        debug!(
            kind = "insert",
            id = self.insert_id,
            clustering_key = self.clustering_key,
            timelines = ?time_point.iter()
                .map(|(timeline, time)| (timeline.name(), timeline.typ().format(*time)))
                .collect::<Vec<_>>(),
            entity = %ent_path,
            components = ?components.iter().map(|bundle| &bundle.name).collect::<Vec<_>>(),
            nb_rows,
            "insertion started..."
        );

        let mut row_indices = HashMap::with_capacity(components.len());

        // TODO(#589): support for batched row component insertions
<<<<<<< HEAD
        for row_nr in 0..nb_rows {
            let clustering_comp =
                get_or_create_clustering_key(row_nr, components, &self.clustering_key);
            let expected_nb_instances = clustering_comp.len();

            // TODO: do the sorting ourselves if needed
            // TODO(#527): typed error
            ensure!(
                is_sorted_array(&*clustering_comp),
                "the instances of the clustering component must be properly sorted",
            );
=======
        for _row_nr in 0..nb_rows {
            // TODO(cmc): find and/or generate the clustering key for the row.
>>>>>>> 5d19e5f7

            for bundle in components {
                let ComponentBundle { name, value: rows } = bundle;

                // Unwrapping a ListArray is somewhat costly, especially considering we're just
                // gonna rewrap it again in a minute... so we'd rather just slice it to a list of
                // one instead.
                //
                // let rows_single = rows.slice(row_nr, 1);
                //
                // Except it turns out that slicing is _extremely_ costly!
                // So use the fact that `rows` is always of unit-length for now.
                let rows_single = rows;

                let nb_instances = rows_single
                    .as_any()
                    .downcast_ref::<ListArray<i32>>()
                    .unwrap()
                    .value(0)
                    .len();
                // TODO(#527): typed error
                ensure!(
                    expected_nb_instances == nb_instances,
                    "all components in the row must have the same number of instances as the \
                        clustering component",
                );

                let table = self
                    .components
                    .entry((*bundle.name).to_owned())
                    .or_insert_with(|| {
                        ComponentTable::new(
                            (*name).clone(),
                            ListArray::<i32>::get_child_type(rows_single.data_type()),
                        )
                    });

                let row_idx = table.push(&self.config, time_point, rows_single.as_ref());
                row_indices.insert(name.as_ref(), row_idx);
            }
        }

        for (timeline, time) in time_point.iter() {
            let ent_path = ent_path.clone(); // shallow
            let index = self
                .indices
                .entry((*timeline, ent_path_hash))
                .or_insert_with(|| IndexTable::new(*timeline, ent_path));
            index.insert(&self.config, *time, &row_indices)?;
        }

        Ok(())
    }
}

// TODO: doc
fn get_or_create_clustering_key(
    row_nr: usize,
    components: &[ComponentBundle],
    clustering_key: ComponentNameRef<'_>,
) -> Box<dyn Array> {
    let clustering_comp = components
        .iter()
        .find(|bundle| bundle.name == clustering_key);

    // TODO: debug logs?
    if let Some(clustering_comp) = clustering_comp {
        let row = clustering_comp
            .value
            .as_any()
            .downcast_ref::<ListArray<i32>>()
            .unwrap()
            .value(row_nr);
        row
    } else {
        // TODO: explain why it doesn't matter which component we pick as model
        let len = components.first().map_or(0, |comp| {
            let row = comp
                .value
                .as_any()
                .downcast_ref::<ListArray<i32>>()
                .unwrap()
                .value(row_nr);
            row.len()
        });
        UInt64Array::from_vec((0..len as u64).collect_vec()).boxed()
    }
}

// --- Indices ---

impl IndexTable {
    pub fn new(timeline: Timeline, ent_path: EntityPath) -> Self {
        Self {
            timeline,
            ent_path,
            buckets: [(0.into(), IndexBucket::new(timeline))].into(),
        }
    }

    pub fn insert(
        &mut self,
        config: &DataStoreConfig,
        time: TimeInt,
        indices: &HashMap<ComponentNameRef<'_>, RowIndex>,
    ) -> anyhow::Result<()> {
        // borrowck workaround
        let timeline = self.timeline;
        let ent_path = self.ent_path.clone(); // shallow

        let bucket = self.find_bucket_mut(time.as_i64());

        let size = bucket.total_size_bytes();
        let size_overflow = bucket.total_size_bytes() > config.index_bucket_size_bytes;

        let len = bucket.total_rows();
        let len_overflow = len > config.index_bucket_nb_rows;

        if size_overflow || len_overflow {
            if let Some((min, second_half)) = bucket.split() {
                debug!(
                    kind = "insert",
                    timeline = %timeline.name(),
                    time = timeline.typ().format(time),
                    entity = %ent_path,
                    size_limit = config.component_bucket_size_bytes,
                    len_limit = config.component_bucket_nb_rows,
                    size, size_overflow,
                    len, len_overflow,
                    new_time_bound = timeline.typ().format(min),
                    "splitting off index bucket following overflow"
                );

                self.buckets.insert(min, second_half);
                return self.insert(config, time, indices);
            }

            // We couldn't split the bucket, either because it's already too small, or because it
            // contains a unique timepoint value that's repeated multiple times.
            //
            // * If the bucket is that small, then there really is no better thing to do than
            //   letting it grow some more by appending to it.
            //
            // * If the timepoint we're trying to insert is smaller or equal to the current upper
            //   bound of the bucket, then at this point we have no choice but to insert it here
            //   (by definition, it is impossible that any previous bucket in the chain covers a
            //   time range that includes this timepoint: buckets are non-overlapping!).
            //
            // * Otherwise, if the timepoint we're trying to insert is greater than the upper bound
            //   of the current bucket, then it means that there currently exist no bucket that
            //   covers a time range which includes this timepoint (if such a bucket existed, then
            //   we would have stumbled upon it before ever finding the current one!).
            //   This gives us an opportunity to create a new bucket that starts at the upper
            //   bound of the current one _excluded_ and that ranges all the way up to the timepoint
            //   that we're inserting.
            //   Not only is this a great opportunity to naturally split things up, it's actually
            //   mandatory to avoid a nasty edge case where one keeps inserting into a full,
            //   unsplittable bucket and indefinitely creates new single-entry buckets, leading
            //   to the worst-possible case of fragmentation.

            let (bucket_upper_bound, bucket_len) = {
                let guard = bucket.indices.read();
                (guard.times.values().last().copied(), guard.times.len())
            };

            if let Some(upper_bound) = bucket_upper_bound {
                if bucket_len > 2 && time.as_i64() > upper_bound {
                    let new_time_bound = upper_bound + 1;
                    debug!(
                        kind = "insert",
                        timeline = %timeline.name(),
                        time = timeline.typ().format(time),
                        entity = %ent_path,
                        size_limit = config.component_bucket_size_bytes,
                        len_limit = config.component_bucket_nb_rows,
                        size, size_overflow,
                        len, len_overflow,
                        new_time_bound = timeline.typ().format(new_time_bound.into()),
                        "creating brand new index bucket following overflow"
                    );
                    self.buckets.insert(
                        (new_time_bound).into(),
                        IndexBucket {
                            timeline,
                            indices: RwLock::new(IndexBucketIndices {
                                is_sorted: true,
                                time_range: TimeRange::new(time, time),
                                times: Int64Vec::new(),
                                indices: HashMap::default(),
                            }),
                        },
                    );
                    return self.insert(config, time, indices);
                }
            }

            debug!(
                kind = "insert",
                timeline = %timeline.name(),
                time = timeline.typ().format(time),
                entity = %ent_path,
                size_limit = config.component_bucket_size_bytes,
                len_limit = config.component_bucket_nb_rows,
                size, size_overflow,
                len, len_overflow,
                "couldn't split index bucket, proceeding to ignore limits"
            );
        }

        debug!(
            kind = "insert",
            timeline = %timeline.name(),
            time = timeline.typ().format(time),
            entity = %ent_path,
            components = ?indices.iter().collect::<Vec<_>>(),
            "inserted into index table"
        );

        bucket.insert(time, indices)
    }
}

impl IndexBucket {
    pub fn new(timeline: Timeline) -> Self {
        Self {
            timeline,
            indices: RwLock::new(IndexBucketIndices::default()),
        }
    }

    #[allow(clippy::unnecessary_wraps)]
    pub fn insert(
        &mut self,
        time: TimeInt,
        row_indices: &HashMap<ComponentNameRef<'_>, RowIndex>,
    ) -> anyhow::Result<()> {
        let mut guard = self.indices.write();
        let IndexBucketIndices {
            is_sorted,
            time_range,
            times,
            indices,
        } = &mut *guard;

        // append time to primary index and update time range approriately
        times.push(time.as_i64().into());
        *time_range = TimeRange::new(time_range.min.min(time), time_range.max.max(time));

        // append components to secondary indices (2-way merge)

        // 2-way merge, step1: left-to-right
        //
        // push new row indices to their associated secondary index
        for (name, row_idx) in row_indices {
            let index = indices.entry((*name).to_owned()).or_insert_with(|| {
                let mut index = UInt64Vec::default();
                index.extend_constant(times.len().saturating_sub(1), None);
                index
            });
            index.push(Some(row_idx.as_u64()));
        }

        // 2-way merge, step2: right-to-left
        //
        // fill unimpacted secondary indices with null values
        for (name, index) in &mut *indices {
            if !row_indices.contains_key(name.as_str()) {
                index.push_null();
            }
        }

        // TODO(#433): re_datastore: properly handle already sorted data during insertion
        *is_sorted = false;

        #[cfg(debug_assertions)]
        {
            drop(guard); // sanity checking will grab the lock!
            self.sanity_check().unwrap();
        }

        Ok(())
    }

    /// Splits the bucket into two, potentially uneven parts.
    ///
    /// On success..:
    /// - the first part is split in place (i.e. modifies `self`),
    /// - the second part is returned as a new bucket,
    /// - and the minimal bound of that new bucket is returned as a `TimeInt`, for indexing.
    ///
    /// Returns `None` on failure, i.e. if the bucket cannot be split any further, which can
    /// happen either because the bucket is too small to begin with, or because it only contains
    /// a single timepoint.
    ///
    /// # Unsplittable buckets
    ///
    /// The datastore and query path operate under the general assumption that _all of the
    /// index data_ for a given timepoint will reside in _one and only one_ bucket.
    /// This function makes sure to uphold that restriction, which sometimes means splitting the
    /// bucket into two uneven parts, or even not splitting it at all.
    ///
    /// Here's an example of an index table configured to have a maximum of 2 rows per bucket: one
    /// can see that the 1st and 2nd buckets exceed this maximum in order to uphold the restriction
    /// described above:
    /// ```text
    /// IndexTable {
    ///     timeline: frame_nr
    ///     entity: this/that
    ///     size: 3 buckets for a total of 265 B across 8 total rows
    ///     buckets: [
    ///         IndexBucket {
    ///             index time bound: >= #0
    ///             size: 99 B across 3 rows
    ///             time range: from #41 to #41 (all inclusive)
    ///             data (sorted=true): shape: (3, 4)
    ///             ┌──────┬───────┬───────────┬───────────┐
    ///             │ time ┆ rects ┆ positions ┆ instances │
    ///             │ ---  ┆ ---   ┆ ---       ┆ ---       │
    ///             │ str  ┆ u64   ┆ u64       ┆ u64       │
    ///             ╞══════╪═══════╪═══════════╪═══════════╡
    ///             │ #41  ┆ null  ┆ null      ┆ 1         │
    ///             ├╌╌╌╌╌╌┼╌╌╌╌╌╌╌┼╌╌╌╌╌╌╌╌╌╌╌┼╌╌╌╌╌╌╌╌╌╌╌┤
    ///             │ #41  ┆ null  ┆ 1         ┆ null      │
    ///             ├╌╌╌╌╌╌┼╌╌╌╌╌╌╌┼╌╌╌╌╌╌╌╌╌╌╌┼╌╌╌╌╌╌╌╌╌╌╌┤
    ///             │ #41  ┆ 3     ┆ null      ┆ null      │
    ///             └──────┴───────┴───────────┴───────────┘
    ///         }
    ///         IndexBucket {
    ///             index time bound: >= #42
    ///             size: 99 B across 3 rows
    ///             time range: from #42 to #42 (all inclusive)
    ///             data (sorted=true): shape: (3, 4)
    ///             ┌──────┬───────────┬───────┬───────────┐
    ///             │ time ┆ instances ┆ rects ┆ positions │
    ///             │ ---  ┆ ---       ┆ ---   ┆ ---       │
    ///             │ str  ┆ u64       ┆ u64   ┆ u64       │
    ///             ╞══════╪═══════════╪═══════╪═══════════╡
    ///             │ #42  ┆ null      ┆ 1     ┆ null      │
    ///             ├╌╌╌╌╌╌┼╌╌╌╌╌╌╌╌╌╌╌┼╌╌╌╌╌╌╌┼╌╌╌╌╌╌╌╌╌╌╌┤
    ///             │ #42  ┆ 3         ┆ null  ┆ null      │
    ///             ├╌╌╌╌╌╌┼╌╌╌╌╌╌╌╌╌╌╌┼╌╌╌╌╌╌╌┼╌╌╌╌╌╌╌╌╌╌╌┤
    ///             │ #42  ┆ null      ┆ null  ┆ 2         │
    ///             └──────┴───────────┴───────┴───────────┘
    ///         }
    ///         IndexBucket {
    ///             index time bound: >= #43
    ///             size: 67 B across 2 rows
    ///             time range: from #43 to #44 (all inclusive)
    ///             data (sorted=true): shape: (2, 4)
    ///             ┌──────┬───────┬───────────┬───────────┐
    ///             │ time ┆ rects ┆ instances ┆ positions │
    ///             │ ---  ┆ ---   ┆ ---       ┆ ---       │
    ///             │ str  ┆ u64   ┆ u64       ┆ u64       │
    ///             ╞══════╪═══════╪═══════════╪═══════════╡
    ///             │ #43  ┆ 4     ┆ null      ┆ null      │
    ///             ├╌╌╌╌╌╌┼╌╌╌╌╌╌╌┼╌╌╌╌╌╌╌╌╌╌╌┼╌╌╌╌╌╌╌╌╌╌╌┤
    ///             │ #44  ┆ null  ┆ null      ┆ 3         │
    ///             └──────┴───────┴───────────┴───────────┘
    ///         }
    ///     ]
    /// }
    /// ```
    pub fn split(&self) -> Option<(TimeInt, Self)> {
        let Self { timeline, indices } = self;

        let mut indices = indices.write();
        indices.sort();

        let IndexBucketIndices {
            is_sorted: _,
            time_range: time_range1,
            times: times1,
            indices: indices1,
        } = &mut *indices;

        if times1.len() < 2 {
            return None; // early exit: can't split the unsplittable
        }

        if times1.values().first() == times1.values().last() {
            // The entire bucket contains only one timepoint, thus it's impossible to find
            // a split index to begin with.
            return None;
        }

        let timeline = *timeline;
        // Used down the line to assert that we've left everything in a sane state.
        let total_rows = times1.len();

        let (min2, bucket2) = {
            let split_idx = find_split_index(times1).expect("must be splittable at this point");

            // this updates `time_range1` in-place!
            let time_range2 = split_time_range_off(split_idx, times1, time_range1);

            // this updates `times1` in-place!
            let times2 = split_primary_index_off(split_idx, times1);

            // this updates `indices1` in-place!
            let indices2: HashMap<_, _> = indices1
                .iter_mut()
                .map(|(name, index1)| {
                    // this updates `index1` in-place!
                    let index2 = split_secondary_index_off(split_idx, index1);
                    ((*name).clone(), index2)
                })
                .collect();
            (
                time_range2.min,
                Self {
                    timeline,
                    indices: RwLock::new(IndexBucketIndices {
                        is_sorted: true,
                        time_range: time_range2,
                        times: times2,
                        indices: indices2,
                    }),
                },
            )
        };

        // sanity checks
        if cfg!(debug_assertions) {
            drop(indices); // sanity checking will grab the lock!
            self.sanity_check().unwrap();
            bucket2.sanity_check().unwrap();

            let total_rows1 = self.total_rows() as i64;
            let total_rows2 = bucket2.total_rows() as i64;
            debug_assert!(
                total_rows as i64 == total_rows1 + total_rows2,
                "expected both buckets to sum up to the length of the original bucket: \
                    got bucket={} vs. bucket1+bucket2={}",
                total_rows,
                total_rows1 + total_rows2,
            );
            debug_assert_eq!(total_rows as i64, total_rows1 + total_rows2);
        }

        Some((min2, bucket2))
    }
}

/// Finds an optimal split point for the given time index, or `None` if all entries in the index
/// are identical, making it unsplittable.
///
/// The returned index is _exclusive_: `[0, split_idx)` + `[split_idx; len)`.
///
/// # Panics
///
/// This function expects `times` to be sorted!
/// In debug builds, it will panic if that's not the case.
fn find_split_index(times: &Int64Vec) -> Option<usize> {
    debug_assert!(
        times.validity().is_none(),
        "The time index must always be dense."
    );
    debug_assert!(
        times.values().windows(2).all(|t| t[0] <= t[1]),
        "time index must be sorted before splitting!"
    );

    let times = times.values();
    if times.first() == times.last() {
        return None; // early exit: unsplittable
    }

    // This can never be lesser than 1 as we never split buckets smaller than 2 entries.
    let halfway_idx = times.len() / 2;
    let target = times[halfway_idx];

    // Are we about to split in the middle of a continuous run? Hop backwards to figure it out.
    let split_idx1 = Some(times[..halfway_idx].partition_point(|&t| t < target)).filter(|&i| i > 0);

    // Are we about to split in the middle of a continuous run? Hop forwards to figure it out.
    let split_idx2 = Some(times[halfway_idx..].partition_point(|&t| t <= target))
        .map(|t| t + halfway_idx) // we skipped that many entries!
        .filter(|&t| t < times.len());

    // Are we in the middle of a backwards continuous run? a forwards continuous run? both?
    match (split_idx1, split_idx2) {
        // Unsplittable, which cannot happen as we already early-exit earlier.
        #[cfg(not(debug_assertions))]
        (None, None) => None,
        #[cfg(debug_assertions)]
        (None, None) => unreachable!(),

        // Backwards run, let's use the first split index.
        (Some(split_idx1), None) => Some(split_idx1),

        // Forwards run, let's use the second split index.
        (None, Some(split_idx2)) => Some(split_idx2),

        // The run goes both backwards and forwards from the half point: use the split index
        // that's the closest to halfway.
        (Some(split_idx1), Some(split_idx2)) => {
            if halfway_idx.abs_diff(split_idx1) < halfway_idx.abs_diff(split_idx2) {
                split_idx1
            } else {
                split_idx2
            }
            .into()
        }
    }
}

#[test]
fn test_find_split_index() {
    let test_cases = [
        (vec![1, 1], None),
        //
        (vec![1, 1, 1], None),
        (vec![1, 1, 2], Some(2)),
        (vec![0, 1, 1], Some(1)),
        //
        (vec![1, 1, 1, 1], None),
        (vec![1, 1, 1, 2], Some(3)),
        (vec![0, 1, 1, 1], Some(1)),
        //
        (vec![1, 1, 1, 1, 1], None),
        (vec![1, 1, 1, 1, 2], Some(4)),
        (vec![0, 1, 1, 1, 1], Some(1)),
        (vec![0, 1, 1, 1, 2], Some(1)), // first one wins when equal distances
        (vec![0, 1, 1, 2, 2], Some(3)), // second one is closer
        (vec![0, 0, 1, 2, 2], Some(2)), // first one wins when equal distances
        (vec![0, 0, 2, 2, 2], Some(2)), // second one is closer
        (vec![0, 0, 0, 2, 2], Some(3)), // first one is closer
    ];

    for (times, expected) in test_cases {
        let times = Int64Vec::from_vec(times);
        let got = find_split_index(&times);
        assert_eq!(expected, got);
    }
}

/// Given a time index and a desired split index, splits off the given time range in place,
/// and returns a new time range corresponding to the second part.
///
/// The split index is exclusive: everything up to `split_idx` (excluded) will end up in the
/// first split.
///
/// The two resulting time range halves are guaranteed to never overlap.
fn split_time_range_off(
    split_idx: usize,
    times1: &Int64Vec,
    time_range1: &mut TimeRange,
) -> TimeRange {
    let times1 = times1.values();

    let time_range2 = TimeRange::new(times1[split_idx].into(), time_range1.max);

    // This can never fail (underflow or OOB) because we never split buckets smaller than 2
    // entries.
    time_range1.max = times1[split_idx - 1].into();

    debug_assert!(
        time_range1.max.as_i64() < time_range2.min.as_i64(),
        "split resulted in overlapping time ranges: {} <-> {}\n{:#?}",
        time_range1.max.as_i64(),
        time_range2.min.as_i64(),
        (&time_range1, &time_range2),
    );

    time_range2
}

/// Given a primary time index and a desired split index, splits off the time index in place,
/// and returns a new time index corresponding to the second part.
///
/// The split index is exclusive: everything up to `split_idx` (excluded) will end up in the
/// first split.
fn split_primary_index_off(split_idx: usize, times1: &mut Int64Vec) -> Int64Vec {
    debug_assert!(
        times1.validity().is_none(),
        "The time index must always be dense.",
    );

    let total_rows = times1.len();

    let (datatype, mut data1, _) = std::mem::take(times1).into_data();
    let data2 = data1.split_off(split_idx);
    let times2 = Int64Vec::from_data(datatype.clone(), data2, None);

    *times1 = Int64Vec::from_data(datatype, data1, None);

    debug_assert!(
        total_rows == times1.len() + times2.len(),
        "expected both halves to sum up to the length of the original time index: \
            got times={} vs. times1+times2={}",
        total_rows,
        times1.len() + times2.len(),
    );

    times2
}

/// Given a secondary index of any kind and a desired split index, splits off the index
/// in place, and returns a new index of the same kind that corresponds to the second part.
///
/// The split index is exclusive: everything up to `split_idx` (excluded) will end up in the
/// first split.
fn split_secondary_index_off(split_idx: usize, index1: &mut UInt64Vec) -> UInt64Vec {
    let (datatype, mut data1, validity1) = std::mem::take(index1).into_data();
    let data2 = data1.split_off(split_idx);

    let validities = validity1.map(|validity1| {
        let mut validity1 = validity1.into_iter().collect::<Vec<_>>();
        let validity2 = validity1.split_off(split_idx);
        (
            MutableBitmap::from_iter(validity1),
            MutableBitmap::from_iter(validity2),
        )
    });

    // We can only end up with either no validity bitmap (because the original index didn't have
    // one), or with two new bitmaps (because we've split the original in two), nothing in
    // between.
    if let Some((validity1, validity2)) = validities {
        *index1 = UInt64Vec::from_data(datatype.clone(), data1, Some(validity1));
        UInt64Vec::from_data(datatype, data2, Some(validity2))
    } else {
        *index1 = UInt64Vec::from_data(datatype.clone(), data1, None);
        UInt64Vec::from_data(datatype, data2, None)
    }
}

// --- Components ---

impl ComponentTable {
    /// Creates a new component table for the specified component `datatype`.
    ///
    /// `datatype` must be the type of the component itself, devoid of any wrapping layers
    /// (i.e. _not_ a `ListArray<...>`!).
    fn new(name: String, datatype: &DataType) -> Self {
        let name = Arc::new(name);
        ComponentTable {
            name: Arc::clone(&name),
            datatype: datatype.clone(),
            buckets: [ComponentBucket::new(
                name,
                datatype,
                RowIndex::from_u64(0u64),
            )]
            .into(),
        }
    }

    /// Finds the appropriate bucket in this component table and pushes `rows_single` at the
    /// end of it, returning the _global_ `RowIndex` for this new row.
    ///
    /// `rows_single` must be a unit-length list of arrays of structs,
    /// i.e. `ListArray<StructArray>`:
    /// - the list layer corresponds to the different rows (always unit-length for now),
    /// - the array layer corresponds to the different instances within that single row,
    /// - and finally the struct layer holds the components themselves.
    /// E.g.:
    /// ```ignore
    /// [[{x: 8.687487, y: 1.9590926}, {x: 2.0559108, y: 0.1494348}, {x: 7.09219, y: 0.9616637}]]
    /// ```
    //
    // TODO(#589): support for batched row component insertions
    pub fn push(
        &mut self,
        config: &DataStoreConfig,
        time_point: &TimePoint,
        rows_single: &dyn Array,
    ) -> RowIndex {
        debug_assert!(
            ListArray::<i32>::get_child_type(rows_single.data_type()) == &self.datatype,
            "trying to insert data of the wrong datatype in a component table",
        );
        debug_assert!(
            rows_single.len() == 1,
            "batched row component insertions are not supported yet"
        );

        // All component tables spawn with an initial bucket at row offset 0, thus this cannot
        // fail.
        let active_bucket = self.buckets.back_mut().unwrap();

        let size = active_bucket.total_size_bytes();
        let size_overflow = active_bucket.total_size_bytes() > config.component_bucket_size_bytes;

        let len = active_bucket.total_rows();
        let len_overflow = len > config.component_bucket_nb_rows;

        if len_overflow {
            debug!(
                kind = "insert",
                component = self.name.as_str(),
                size_limit = config.component_bucket_size_bytes,
                len_limit = config.component_bucket_nb_rows,
                size,
                size_overflow,
                len,
                len_overflow,
                "allocating new component bucket, previous one overflowed"
            );

            // Archive currently active bucket.
            active_bucket.archive();

            let row_offset = active_bucket.row_offset.as_u64() + len;
            self.buckets.push_back(ComponentBucket::new(
                Arc::clone(&self.name),
                &self.datatype,
                RowIndex::from_u64(row_offset),
            ));
        }

        // Two possible cases:
        // - If the table has not just underwent an overflow, then this is panic-safe for the
        //   same reason as above: all component tables spawn with an initial bucket at row
        //   offset 0, thus this cannot fail.
        // - If the table has just overflowed, then we've just pushed a bucket to the dequeue.
        let active_bucket = self.buckets.back_mut().unwrap();
        let row_idx = RowIndex::from_u64(
            active_bucket.push(time_point, rows_single) + active_bucket.row_offset.as_u64(),
        );

        debug!(
            kind = "insert",
            timelines = ?time_point.into_iter()
                .map(|(timeline, time)| (timeline.name(), timeline.typ().format(*time)))
                .collect::<Vec<_>>(),
            component = self.name.as_str(),
            %row_idx,
            "pushed into component table"
        );

        row_idx
    }
}

impl ComponentBucket {
    /// Creates a new component bucket for the specified component `datatype`.
    ///
    /// `datatype` must be the type of the component itself, devoid of any wrapping layers
    /// (i.e. _not_ a `ListArray<...>`!).
    pub fn new(name: Arc<String>, datatype: &DataType, row_offset: RowIndex) -> Self {
        // If this is the first bucket of this table, we need to insert an empty list at
        // row index #0!
        let chunks = if row_offset.as_u64() == 0 {
            let empty = ListArray::<i32>::from_data(
                ListArray::<i32>::default_datatype(datatype.clone()),
                Buffer::from(vec![0, 0i32]),
                new_empty_array(datatype.clone()),
                None,
            );
            vec![empty.boxed()]
        } else {
            vec![]
        };

        let total_rows = chunks.iter().map(|values| values.len() as u64).sum();
        let total_size_bytes = chunks
            .iter()
            .map(|values| arrow2::compute::aggregate::estimated_bytes_size(&**values) as u64)
            .sum();

        Self {
            name,
            row_offset,
            archived: false,
            time_ranges: Default::default(),
            chunks,
            total_rows,
            total_size_bytes,
        }
    }

    /// Pushes `rows_single` to the end of the bucket, returning the _local_ index of the
    /// freshly added row.
    ///
    /// `rows_single` must be a unit-length list of arrays of structs,
    /// i.e. `ListArray<StructArray>`:
    /// - the list layer corresponds to the different rows (always unit-length for now),
    /// - the array layer corresponds to the different instances within that single row,
    /// - and finally the struct layer holds the components themselves.
    /// E.g.:
    /// ```ignore
    /// [[{x: 8.687487, y: 1.9590926}, {x: 2.0559108, y: 0.1494348}, {x: 7.09219, y: 0.9616637}]]
    /// ```
    pub fn push(&mut self, time_point: &TimePoint, rows_single: &dyn Array) -> u64 {
        debug_assert!(
            rows_single.len() == 1,
            "batched row component insertions are not supported yet"
        );

        // Keep track of all affected time ranges, for garbage collection purposes.
        for (timeline, &time) in time_point {
            self.time_ranges
                .entry(*timeline)
                .and_modify(|range| {
                    *range = TimeRange::new(range.min.min(time), range.max.max(time));
                })
                .or_insert_with(|| TimeRange::new(time, time));
        }

        self.total_rows += 1;
        // Warning: this is surprisingly costly!
        self.total_size_bytes +=
            arrow2::compute::aggregate::estimated_bytes_size(rows_single) as u64;

        // TODO(#589): support for non-unit-length chunks
        self.chunks.push(rows_single.to_boxed()); // shallow

        self.chunks.len() as u64 - 1
    }

    /// Archives the bucket as a new one is about to take its place.
    ///
    /// This is a good opportunity to run compaction and other maintenance related tasks.
    pub fn archive(&mut self) {
        debug_assert!(
            !self.archived,
            "achiving an already archived bucket, something is likely wrong"
        );

        // Chunk compaction
        // Compacts the bucket by concatenating all chunks of data into a single one.
        {
            use arrow2::compute::concatenate::concatenate;

            let chunks = self.chunks.iter().map(|chunk| &**chunk).collect::<Vec<_>>();
            // Only two reasons this can ever fail:
            //
            // * `chunks` is empty:
            // This can never happen, buckets always spawn with an initial chunk.
            //
            // * the various chunks contain data with different datatypes:
            // This can never happen as that would first panic during insertion.
            let values = concatenate(&chunks).unwrap();

            // Recompute the size as we've just discarded a bunch of list headers.
            self.total_size_bytes =
                arrow2::compute::aggregate::estimated_bytes_size(&*values) as u64;

            self.chunks = vec![values];
        }

        self.archived = true;
    }
}<|MERGE_RESOLUTION|>--- conflicted
+++ resolved
@@ -79,7 +79,6 @@
         let mut row_indices = HashMap::with_capacity(components.len());
 
         // TODO(#589): support for batched row component insertions
-<<<<<<< HEAD
         for row_nr in 0..nb_rows {
             let clustering_comp =
                 get_or_create_clustering_key(row_nr, components, &self.clustering_key);
@@ -91,10 +90,6 @@
                 is_sorted_array(&*clustering_comp),
                 "the instances of the clustering component must be properly sorted",
             );
-=======
-        for _row_nr in 0..nb_rows {
-            // TODO(cmc): find and/or generate the clustering key for the row.
->>>>>>> 5d19e5f7
 
             for bundle in components {
                 let ComponentBundle { name, value: rows } = bundle;
