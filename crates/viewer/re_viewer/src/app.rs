use std::sync::Arc;

use itertools::Itertools as _;

use re_build_info::CrateVersion;
use re_capabilities::MainThreadToken;
use re_chunk::TimelineName;
use re_data_source::{DataSource, FileContents};
use re_entity_db::entity_db::EntityDb;
use re_log_types::{ApplicationId, FileSource, LogMsg, StoreKind, TableMsg};
use re_renderer::WgpuResourcePoolStatistics;
use re_smart_channel::{ReceiveSet, SmartChannelSource};
use re_ui::{notifications, DesignTokens, UICommand, UICommandSender as _};
use re_viewer_context::{
    command_channel,
    store_hub::{BlueprintPersistence, StoreHub, StoreHubStats},
    AppOptions, AsyncRuntimeHandle, BlueprintUndoState, CommandReceiver, CommandSender,
    ComponentUiRegistry, DisplayMode, PlayState, StorageContext, StoreContext, SystemCommand,
    SystemCommandSender as _, TableStore, ViewClass, ViewClassRegistry, ViewClassRegistryError,
};

use crate::{
    app_blueprint::{AppBlueprint, PanelStateOverrides},
    app_state::WelcomeScreenState,
    background_tasks::BackgroundTasks,
    callback::Callbacks,
    AppState,
};
// ----------------------------------------------------------------------------

#[derive(Clone, Copy, Debug, PartialEq, Eq, Hash)]
enum TimeControlCommand {
    TogglePlayPause,
    StepBack,
    StepForward,
    Restart,
    Follow,
}

// ----------------------------------------------------------------------------

/// Settings set once at startup (e.g. via command-line options) and not serialized.
#[derive(Clone)]
pub struct StartupOptions {
    /// When the total process RAM reaches this limit, we GC old data.
    pub memory_limit: re_memory::MemoryLimit,

    pub persist_state: bool,

    /// Whether or not the app is running in the context of a Jupyter Notebook.
    pub is_in_notebook: bool,

    /// Set to identify the web page the viewer is running on.
    #[cfg(target_arch = "wasm32")]
    pub location: Option<eframe::Location>,

    /// Take a screenshot of the app and quit.
    /// We use this to generate screenshots of our examples.
    #[cfg(not(target_arch = "wasm32"))]
    pub screenshot_to_path_then_quit: Option<std::path::PathBuf>,

    /// A user has specifically requested the welcome screen be hidden.
    pub hide_welcome_screen: bool,

    /// Detach Rerun Viewer process from the application process.
    #[cfg(not(target_arch = "wasm32"))]
    pub detach_process: bool,

    /// Set the screen resolution in logical points.
    #[cfg(not(target_arch = "wasm32"))]
    pub resolution_in_points: Option<[f32; 2]>,

    /// This is a hint that we expect a recording to stream in very soon.
    ///
    /// This is set by the `spawn()` method in our logging SDK.
    ///
    /// The viewer will respond by fading in the welcome screen,
    /// instead of showing it directly.
    /// This ensures that it won't blink for a few frames before switching to the recording.
    pub expect_data_soon: Option<bool>,

    /// Forces wgpu backend to use the specified graphics API, e.g. `webgl` or `webgpu`.
    pub force_wgpu_backend: Option<String>,

    /// Overwrites hardware acceleration option for video decoding.
    ///
    /// By default uses the last provided setting, which is `auto` if never configured.
    /// This also can be changed in the viewer's option menu.
    pub video_decoder_hw_acceleration: Option<re_video::decode::DecodeHardwareAcceleration>,

    /// External interactions with the Viewer host (JS, custom egui app, notebook, etc.).
    pub callbacks: Option<Callbacks>,

    /// Fullscreen is handled by JS on web.
    ///
    /// This holds some callbacks which we use to communicate
    /// about fullscreen state to JS.
    #[cfg(target_arch = "wasm32")]
    pub fullscreen_options: Option<crate::web::FullscreenOptions>,

    /// Default overrides for state of top/side/bottom panels.
    pub panel_state_overrides: PanelStateOverrides,

    /// Whether or not to enable usage of the `History` API on web.
    ///
    /// It is disabled by default.
    ///
    /// This should only be enabled when it is acceptable for `rerun`
    /// to push its own entries into browser history.
    ///
    /// That only makes sense if it has "taken over" a page, and is
    /// the only thing on that page. If you are embedding multiple
    /// viewers onto the same page, then it's better to turn this off.
    ///
    /// We use browser history in a limited way to track the currently
    /// open example recording, see [`crate::history`].
    #[cfg(target_arch = "wasm32")]
    pub enable_history: bool,
}

impl Default for StartupOptions {
    fn default() -> Self {
        Self {
            memory_limit: re_memory::MemoryLimit::from_fraction_of_total(0.75),
            persist_state: true,
            is_in_notebook: false,

            #[cfg(target_arch = "wasm32")]
            location: None,

            #[cfg(not(target_arch = "wasm32"))]
            screenshot_to_path_then_quit: None,

            hide_welcome_screen: false,

            #[cfg(not(target_arch = "wasm32"))]
            detach_process: true,

            #[cfg(not(target_arch = "wasm32"))]
            resolution_in_points: None,

            expect_data_soon: None,
            force_wgpu_backend: None,
            video_decoder_hw_acceleration: None,

            callbacks: Default::default(),

            #[cfg(target_arch = "wasm32")]
            fullscreen_options: Default::default(),

            panel_state_overrides: Default::default(),

            #[cfg(target_arch = "wasm32")]
            enable_history: false,
        }
    }
}

// ----------------------------------------------------------------------------

#[cfg(not(target_arch = "wasm32"))]
const MIN_ZOOM_FACTOR: f32 = 0.2;
#[cfg(not(target_arch = "wasm32"))]
const MAX_ZOOM_FACTOR: f32 = 5.0;

#[cfg(target_arch = "wasm32")]
struct PendingFilePromise {
    recommended_application_id: Option<ApplicationId>,
    recommended_recording_id: Option<re_log_types::StoreId>,
    force_store_info: bool,
    promise: poll_promise::Promise<Vec<re_data_source::FileContents>>,
}

type ReceiveSetTable = parking_lot::Mutex<Vec<crossbeam::channel::Receiver<TableMsg>>>;

/// The Rerun Viewer as an [`eframe`] application.
pub struct App {
    #[allow(dead_code)] // Unused on wasm32
    main_thread_token: MainThreadToken,
    build_info: re_build_info::BuildInfo,
    startup_options: StartupOptions,
    start_time: web_time::Instant,
    ram_limit_warner: re_memory::RamLimitWarner,
    pub(crate) egui_ctx: egui::Context,
    screenshotter: crate::screenshotter::Screenshotter,

    #[cfg(target_arch = "wasm32")]
    pub(crate) popstate_listener: Option<crate::history::PopstateListener>,

    #[cfg(not(target_arch = "wasm32"))]
    profiler: re_tracing::Profiler,

    /// Listens to the local text log stream
    text_log_rx: std::sync::mpsc::Receiver<re_log::LogMsg>,

    component_ui_registry: ComponentUiRegistry,

    rx_log: ReceiveSet<LogMsg>,
    rx_table: ReceiveSetTable,

    #[cfg(target_arch = "wasm32")]
    open_files_promise: Option<PendingFilePromise>,

    /// What is serialized
    pub(crate) state: AppState,

    /// Pending background tasks, e.g. files being saved.
    pub(crate) background_tasks: BackgroundTasks,

    /// Interface for all recordings and blueprints
    pub(crate) store_hub: Option<StoreHub>,

    /// Notification panel.
    pub(crate) notifications: notifications::NotificationUi,

    memory_panel: crate::memory_panel::MemoryPanel,
    memory_panel_open: bool,

    egui_debug_panel_open: bool,

    pub(crate) latest_queue_interest: web_time::Instant,

    /// Measures how long a frame takes to paint
    pub(crate) frame_time_history: egui::util::History<f32>,

    /// Commands to run at the end of the frame.
    pub command_sender: CommandSender,
    command_receiver: CommandReceiver,
    cmd_palette: re_ui::CommandPalette,

    analytics: crate::viewer_analytics::ViewerAnalytics,

    /// All known view types.
    view_class_registry: ViewClassRegistry,

    pub(crate) panel_state_overrides_active: bool,
    pub(crate) panel_state_overrides: PanelStateOverrides,

    reflection: re_types_core::reflection::Reflection,

    /// External interactions with the Viewer host (JS, custom egui app, notebook, etc.).
    pub callbacks: Option<Callbacks>,

    /// The async runtime that should be used for all asynchronous operations.
    ///
    /// Using the global tokio runtime should be avoided since:
    /// * we don't have a tokio runtime on web
    /// * we want the user to have full control over the runtime,
    ///   and not expect that a global runtime exists.
    async_runtime: AsyncRuntimeHandle,
}

impl App {
    pub fn new(
        main_thread_token: MainThreadToken,
        build_info: re_build_info::BuildInfo,
        app_env: &crate::AppEnvironment,
        startup_options: StartupOptions,
        creation_context: &eframe::CreationContext<'_>,
        tokio_runtime: AsyncRuntimeHandle,
    ) -> Self {
        Self::with_commands(
            main_thread_token,
            build_info,
            app_env,
            startup_options,
            creation_context,
            tokio_runtime,
            command_channel(),
        )
    }

    /// Create a viewer that receives new log messages over time
    pub fn with_commands(
        main_thread_token: MainThreadToken,
        build_info: re_build_info::BuildInfo,
        app_env: &crate::AppEnvironment,
        startup_options: StartupOptions,
        creation_context: &eframe::CreationContext<'_>,
        tokio_runtime: AsyncRuntimeHandle,
        command_channel: (CommandSender, CommandReceiver),
    ) -> Self {
        re_tracing::profile_function!();

        let analytics =
            crate::viewer_analytics::ViewerAnalytics::new(&startup_options, app_env.clone());

        let (logger, text_log_rx) = re_log::ChannelLogger::new(re_log::LevelFilter::Info);
        if re_log::add_boxed_logger(Box::new(logger)).is_err() {
            // This can happen when `rerun` crate users call `spawn`. TODO(emilk): make `spawn` spawn a new process.
            re_log::debug!(
                "re_log not initialized - we won't see any log messages as GUI notifications"
            );
        }

        let mut state: AppState = if startup_options.persist_state {
            creation_context.storage
                .and_then(|storage| {
                    // This re-implements: `eframe::get_value` so we can customize the warning message.
                    // TODO(#2849): More thorough error-handling.
                    storage.get_string(eframe::APP_KEY).and_then(|value| {
                        match ron::from_str(&value) {
                            Ok(value) => Some(value),
                            Err(err) => {
                                re_log::warn!("Failed to restore application state. This is expected if you have just upgraded Rerun versions.");
                                re_log::debug!("Failed to decode RON for app state: {err}");
                                None
                            }
                        }
                    })
                })
                .unwrap_or_default()
        } else {
            AppState::default()
        };

        if let Some(video_decoder_hw_acceleration) = startup_options.video_decoder_hw_acceleration {
            state.app_options.video_decoder_hw_acceleration = video_decoder_hw_acceleration;
        }

        let mut view_class_registry = ViewClassRegistry::default();
        if let Err(err) = populate_view_class_registry_with_builtin(&mut view_class_registry) {
            re_log::error!(
                "Failed to populate the view type registry with built-in views: {}",
                err
            );
        }

        #[allow(unused_mut, clippy::needless_update)] // false positive on web
        let mut screenshotter = crate::screenshotter::Screenshotter::default();

        #[cfg(not(target_arch = "wasm32"))]
        if let Some(screenshot_path) = startup_options.screenshot_to_path_then_quit.clone() {
            screenshotter.screenshot_to_path_then_quit(&creation_context.egui_ctx, screenshot_path);
        }

        let (command_sender, command_receiver) = command_channel;

        let mut component_ui_registry = re_component_ui::create_component_ui_registry();
        re_data_ui::register_component_uis(&mut component_ui_registry);

        // TODO(emilk): `Instant::MIN` when we have our own `Instant` that supports it.;
        let long_time_ago = web_time::Instant::now()
            .checked_sub(web_time::Duration::from_secs(1_000_000_000))
            .unwrap_or(web_time::Instant::now());

        let (adapter_backend, device_tier) = creation_context.wgpu_render_state.as_ref().map_or(
            (
                wgpu::Backend::Empty,
                re_renderer::device_caps::DeviceCapabilityTier::Limited,
            ),
            |render_state| {
                let egui_renderer = render_state.renderer.read();
                let render_ctx = egui_renderer
                    .callback_resources
                    .get::<re_renderer::RenderContext>();

                (
                    render_state.adapter.get_info().backend,
                    render_ctx.map_or(
                        re_renderer::device_caps::DeviceCapabilityTier::Limited,
                        |ctx| ctx.device_caps().tier,
                    ),
                )
            },
        );
        analytics.on_viewer_started(build_info, adapter_backend, device_tier);

        let panel_state_overrides = startup_options.panel_state_overrides;

        let reflection = re_types::reflection::generate_reflection().unwrap_or_else(|err| {
            re_log::error!(
                "Failed to create list of serialized default values for components: {err}"
            );
            Default::default()
        });

        let callbacks = startup_options.callbacks.clone();

        if !state.redap_servers.is_empty() {
            command_sender.send_ui(UICommand::ExpandBlueprintPanel);
        }

        Self {
            main_thread_token,
            build_info,
            startup_options,
            start_time: web_time::Instant::now(),
            ram_limit_warner: re_memory::RamLimitWarner::warn_at_fraction_of_max(0.75),
            egui_ctx: creation_context.egui_ctx.clone(),
            screenshotter,

            #[cfg(target_arch = "wasm32")]
            popstate_listener: None,

            #[cfg(not(target_arch = "wasm32"))]
            profiler: Default::default(),

            text_log_rx,
            component_ui_registry,
            rx_log: Default::default(),
            rx_table: Default::default(),
            #[cfg(target_arch = "wasm32")]
            open_files_promise: Default::default(),
            state,
            background_tasks: Default::default(),
            store_hub: Some(StoreHub::new(
                blueprint_loader(),
                &crate::app_blueprint::setup_welcome_screen_blueprint,
            )),
            notifications: notifications::NotificationUi::new(),

            memory_panel: Default::default(),
            memory_panel_open: false,

            egui_debug_panel_open: false,

            latest_queue_interest: long_time_ago,

            frame_time_history: egui::util::History::new(1..100, 0.5),

            command_sender,
            command_receiver,
            cmd_palette: Default::default(),

            view_class_registry,

            analytics,

            panel_state_overrides_active: true,
            panel_state_overrides,

            reflection,

            callbacks,
            async_runtime: tokio_runtime,
        }
    }

    #[cfg(not(target_arch = "wasm32"))]
    pub fn set_profiler(&mut self, profiler: re_tracing::Profiler) {
        self.profiler = profiler;
    }

    pub fn set_examples_manifest_url(&mut self, url: String) {
        re_log::info!("Using manifest_url={url:?}");
        self.state.set_examples_manifest_url(&self.egui_ctx, url);
    }

    pub fn build_info(&self) -> &re_build_info::BuildInfo {
        &self.build_info
    }

    pub fn app_options(&self) -> &AppOptions {
        self.state.app_options()
    }

    pub fn app_options_mut(&mut self) -> &mut AppOptions {
        self.state.app_options_mut()
    }

    pub fn is_screenshotting(&self) -> bool {
        self.screenshotter.is_screenshotting()
    }

    #[allow(clippy::needless_pass_by_ref_mut)]
    pub fn add_log_receiver(&mut self, rx: re_smart_channel::Receiver<LogMsg>) {
        // Make sure we wake up when a message is sent.
        #[cfg(not(target_arch = "wasm32"))]
        let rx = crate::wake_up_ui_thread_on_each_msg(rx, self.egui_ctx.clone());

<<<<<<< HEAD
        self.rx_log.add(rx);
    }

    #[allow(clippy::needless_pass_by_ref_mut)]
    pub fn add_table_receiver(&mut self, rx: crossbeam::channel::Receiver<TableMsg>) {
        // Make sure we wake up when a message is sent.
        #[cfg(not(target_arch = "wasm32"))]
        let rx = crate::wake_up_ui_thread_on_each_msg_crossbeam(rx, self.egui_ctx.clone());

        self.rx_table.lock().push(rx);
=======
        // Whenever adding a redap receiver from a server that we don't know about already add it.
        //
        // Otherwise we end up in a situation where we have a data from an unknown server,
        // which is unnecessary and can get us into a strange ui state.
        if let SmartChannelSource::RedapGrpcStream(endpoint) = rx.source() {
            if !self.state.redap_servers.has_server(&endpoint.origin) {
                self.command_sender
                    .send_system(SystemCommand::AddRedapServer {
                        endpoint: re_uri::CatalogEndpoint::new(endpoint.origin.clone()),
                    });
            }
        }

        self.rx.add(rx);
>>>>>>> cb3e6c67
    }

    pub fn msg_receive_set(&self) -> &ReceiveSet<LogMsg> {
        &self.rx_log
    }

    /// Adds a new view class to the viewer.
    pub fn add_view_class<T: ViewClass + Default + 'static>(
        &mut self,
    ) -> Result<(), ViewClassRegistryError> {
        self.view_class_registry.add_class::<T>()
    }

    fn check_keyboard_shortcuts(&self, egui_ctx: &egui::Context) {
        if let Some(cmd) = UICommand::listen_for_kb_shortcut(egui_ctx) {
            self.command_sender.send_ui(cmd);
        }
    }

    fn run_pending_system_commands(&mut self, store_hub: &mut StoreHub, egui_ctx: &egui::Context) {
        while let Some(cmd) = self.command_receiver.recv_system() {
            self.run_system_command(cmd, store_hub, egui_ctx);
        }
    }

    fn run_pending_ui_commands(
        &mut self,
        egui_ctx: &egui::Context,
        app_blueprint: &AppBlueprint<'_>,
        storage_context: &StorageContext<'_>,
        store_context: Option<&StoreContext<'_>>,
    ) {
        while let Some(cmd) = self.command_receiver.recv_ui() {
            self.run_ui_command(egui_ctx, app_blueprint, storage_context, store_context, cmd);
        }
    }

    #[allow(clippy::unused_self)]
    fn run_system_command(
        &mut self,
        cmd: SystemCommand,
        store_hub: &mut StoreHub,
        egui_ctx: &egui::Context,
    ) {
        match cmd {
            SystemCommand::ActivateApp(app_id) => {
                store_hub.set_active_app(app_id);
            }

            SystemCommand::CloseApp(app_id) => {
                store_hub.close_app(&app_id);
            }

            SystemCommand::ActivateEntry(entry) => {
                self.command_sender
                    .send_system(SystemCommand::ChangeDisplayMode(
                        DisplayMode::LocalRecordings,
                    ));
                store_hub.set_active_entry(entry);
            }

            SystemCommand::CloseEntry(entry) => {
                store_hub.remove(&entry);
            }

            SystemCommand::CloseAllRecordings => {
                store_hub.clear_recordings();

                // Stop receiving into the old recordings.
                // This is most important when going back to the example screen by using the "Back"
                // button in the browser, and there is still a connection downloading an .rrd.
                // That's the case of `SmartChannelSource::RrdHttpStream`.
                // TODO(emilk): exactly what things get kept and what gets cleared?
                self.rx_log.retain(|r| match r.source() {
                    SmartChannelSource::File(_) | SmartChannelSource::RrdHttpStream { .. } => false,

                    SmartChannelSource::JsChannel { .. }
                    | SmartChannelSource::RrdWebEventListener
                    | SmartChannelSource::Sdk
                    | SmartChannelSource::RedapGrpcStream { .. }
                    | SmartChannelSource::MessageProxy { .. }
                    | SmartChannelSource::Stdin => true,
                });
            }

            SystemCommand::ClearSourceAndItsStores(source) => {
                self.rx_log.retain(|r| r.source() != &source);
                store_hub.retain_recordings(|db| db.data_source.as_ref() != Some(&source));
            }

            SystemCommand::AddReceiver(rx) => {
                re_log::debug!("Received AddReceiver");
                self.add_log_receiver(rx);
            }

            SystemCommand::ChangeDisplayMode(display_mode) => {
                self.state.display_mode = display_mode;
            }
            SystemCommand::AddRedapServer { endpoint } => {
                let re_uri::CatalogEndpoint { origin } = endpoint;
                self.state.redap_servers.add_server(origin);
                self.command_sender.send_ui(UICommand::ExpandBlueprintPanel);
            }

            SystemCommand::LoadDataSource(data_source) => {
                self.command_sender
                    .send_system(SystemCommand::ChangeDisplayMode(
                        DisplayMode::LocalRecordings,
                    ));
                let egui_ctx = egui_ctx.clone();
                // On native, `add_receiver` spawns a thread that wakes up the ui thread
                // on any new message. On web we cannot spawn threads, so instead we need
                // to supply a waker that is called when new messages arrive in background tasks
                let waker = Box::new(move || {
                    // Spend a few more milliseconds decoding incoming messages,
                    // then trigger a repaint (https://github.com/rerun-io/rerun/issues/963):
                    egui_ctx.request_repaint_after(std::time::Duration::from_millis(10));
                });

                let command_sender = self.command_sender.clone();
                let on_cmd = Box::new(move |cmd| match cmd {
                    re_data_source::DataSourceCommand::SetLoopSelection {
                        recording_id,
                        timeline,
                        time_range,
                    } => command_sender.send_system(SystemCommand::SetLoopSelection {
                        rec_id: recording_id,
                        timeline,
                        time_range,
                    }),
                });

                match data_source.stream(on_cmd, Some(waker)) {
                    Ok(re_data_source::StreamSource::LogMessages(rx)) => self.add_log_receiver(rx),
                    Ok(re_data_source::StreamSource::CatalogData { endpoint }) => {
                        self.command_sender
                            .send_system(SystemCommand::AddRedapServer { endpoint });
                    }
                    Err(err) => {
                        re_log::error!("Failed to open data source: {}", re_error::format(err));
                    }
                }
            }

            SystemCommand::ResetViewer => self.reset_viewer(store_hub, egui_ctx),
            SystemCommand::ClearActiveBlueprintAndEnableHeuristics => {
                re_log::debug!("Clear and generate new blueprint");
                store_hub.clear_active_blueprint_and_generate();
                egui_ctx.request_repaint(); // Many changes take a frame delay to show up.
            }
            SystemCommand::ClearActiveBlueprint => {
                // By clearing the blueprint the default blueprint will be restored
                // at the beginning of the next frame.
                re_log::debug!("Reset blueprint to default");
                store_hub.clear_active_blueprint();
                egui_ctx.request_repaint(); // Many changes take a frame delay to show up.
            }
            SystemCommand::UpdateBlueprint(blueprint_id, chunks) => {
                re_log::trace!(
                    "Update blueprint entities: {}",
                    chunks.iter().map(|c| c.entity_path()).join(", ")
                );

                let blueprint_db = store_hub.entity_db_mut(&blueprint_id);

                self.state
                    .blueprint_undo_state
                    .entry(blueprint_id)
                    .or_default()
                    .clear_redo_buffer(blueprint_db);

                for chunk in chunks {
                    match blueprint_db.add_chunk(&Arc::new(chunk)) {
                        Ok(_store_events) => {}
                        Err(err) => {
                            re_log::warn_once!("Failed to store blueprint delta: {err}");
                        }
                    }
                }
            }
            SystemCommand::UndoBlueprint { blueprint_id } => {
                let blueprint_db = store_hub.entity_db_mut(&blueprint_id);
                self.state
                    .blueprint_undo_state
                    .entry(blueprint_id)
                    .or_default()
                    .undo(blueprint_db);
            }
            SystemCommand::RedoBlueprint { blueprint_id } => {
                self.state
                    .blueprint_undo_state
                    .entry(blueprint_id)
                    .or_default()
                    .redo();
            }

            SystemCommand::DropEntity(blueprint_id, entity_path) => {
                let blueprint_db = store_hub.entity_db_mut(&blueprint_id);
                blueprint_db.drop_entity_path_recursive(&entity_path);
            }

            #[cfg(debug_assertions)]
            SystemCommand::EnableInspectBlueprintTimeline(show) => {
                self.app_options_mut().inspect_blueprint_timeline = show;
            }

            SystemCommand::SetSelection(item) => {
                self.state.selection_state.set_selection(item);
            }

            SystemCommand::SetActiveTimeline { rec_id, timeline } => {
                if let Some(rec_cfg) = self.state.recording_config_mut(&rec_id) {
                    rec_cfg.time_ctrl.write().set_timeline(timeline);
                }
            }

            SystemCommand::SetLoopSelection {
                rec_id,
                timeline,
                time_range,
            } => {
                if let Some(rec_cfg) = self.state.recording_config_mut(&rec_id) {
                    let mut guard = rec_cfg.time_ctrl.write();
                    guard.set_timeline(timeline);
                    guard.set_loop_selection(time_range);
                    guard.set_looping(re_viewer_context::Looping::Selection);
                }
            }

            SystemCommand::SetFocus(item) => {
                self.state.focused_item = Some(item);
            }

            #[cfg(not(target_arch = "wasm32"))]
            SystemCommand::FileSaver(file_saver) => {
                if let Err(err) = self.background_tasks.spawn_file_saver(file_saver) {
                    re_log::error!("Failed to save file: {err}");
                }
            }
        }
    }

    fn run_ui_command(
        &mut self,
        egui_ctx: &egui::Context,
        app_blueprint: &AppBlueprint<'_>,
        storage_ctx: &StorageContext<'_>,
        store_context: Option<&StoreContext<'_>>,
        cmd: UICommand,
    ) {
        let mut force_store_info = false;
        let active_application_id = storage_ctx
            .hub
            .active_app()
            // Don't redirect data to the welcome screen.
            .filter(|&app_id| app_id != &StoreHub::welcome_screen_app_id())
            .cloned()
            // If we don't have any application ID to recommend (which means we are on the welcome screen),
            // then just generate a new one using a UUID.
            .or_else(|| Some(uuid::Uuid::new_v4().to_string().into()));
        let active_recording_id = storage_ctx.hub.active_recording_id().cloned().or_else(|| {
            // When we're on the welcome screen, there is no recording ID to recommend.
            // But we want one, otherwise multiple things being dropped simultaneously on the
            // welcome screen would end up in different recordings!

            // We're creating a recording just-in-time, directly from the viewer.
            // We need those store infos or the data will just be silently ignored.
            force_store_info = true;

            // NOTE: We don't override blueprints' store IDs anyhow, so it is sound to assume that
            // this can only be a recording.
            Some(re_log_types::StoreId::random(StoreKind::Recording))
        });

        match cmd {
            UICommand::SaveRecording => {
                if let Err(err) = save_recording(self, store_context, None) {
                    re_log::error!("Failed to save recording: {err}");
                }
            }
            UICommand::SaveRecordingSelection => {
                if let Err(err) = save_recording(
                    self,
                    store_context,
                    self.state.loop_selection(store_context),
                ) {
                    re_log::error!("Failed to save recording: {err}");
                }
            }

            UICommand::SaveBlueprint => {
                if let Err(err) = save_blueprint(self, store_context) {
                    re_log::error!("Failed to save blueprint: {err}");
                }
            }

            #[cfg(not(target_arch = "wasm32"))]
            UICommand::Open => {
                for file_path in open_file_dialog_native(self.main_thread_token) {
                    self.command_sender
                        .send_system(SystemCommand::LoadDataSource(DataSource::FilePath(
                            FileSource::FileDialog {
                                recommended_application_id: None,
                                recommended_recording_id: None,
                                force_store_info,
                            },
                            file_path,
                        )));
                }
            }
            #[cfg(target_arch = "wasm32")]
            UICommand::Open => {
                let egui_ctx = egui_ctx.clone();

                let promise = poll_promise::Promise::spawn_local(async move {
                    let file = async_open_rrd_dialog().await;
                    egui_ctx.request_repaint(); // Wake ui thread
                    file
                });

                self.open_files_promise = Some(PendingFilePromise {
                    recommended_application_id: None,
                    recommended_recording_id: None,
                    force_store_info,
                    promise,
                });
            }

            #[cfg(not(target_arch = "wasm32"))]
            UICommand::Import => {
                for file_path in open_file_dialog_native(self.main_thread_token) {
                    self.command_sender
                        .send_system(SystemCommand::LoadDataSource(DataSource::FilePath(
                            FileSource::FileDialog {
                                recommended_application_id: active_application_id.clone(),
                                recommended_recording_id: active_recording_id.clone(),
                                force_store_info,
                            },
                            file_path,
                        )));
                }
            }
            #[cfg(target_arch = "wasm32")]
            UICommand::Import => {
                let egui_ctx = egui_ctx.clone();

                let promise = poll_promise::Promise::spawn_local(async move {
                    let file = async_open_rrd_dialog().await;
                    egui_ctx.request_repaint(); // Wake ui thread
                    file
                });

                self.open_files_promise = Some(PendingFilePromise {
                    recommended_application_id: active_application_id.clone(),
                    recommended_recording_id: active_recording_id.clone(),
                    force_store_info,
                    promise,
                });
            }

            UICommand::CloseCurrentRecording => {
                let cur_rec = store_context.map(|ctx| ctx.recording.store_id());
                if let Some(cur_rec) = cur_rec {
                    self.command_sender
                        .send_system(SystemCommand::CloseEntry(cur_rec.clone().into()));
                }
            }
            UICommand::CloseAllRecordings => {
                self.command_sender
                    .send_system(SystemCommand::CloseAllRecordings);
            }

            UICommand::Undo => {
                if let Some(store_context) = store_context {
                    let blueprint_id = store_context.blueprint.store_id().clone();
                    self.command_sender
                        .send_system(SystemCommand::UndoBlueprint { blueprint_id });
                }
            }
            UICommand::Redo => {
                if let Some(store_context) = store_context {
                    let blueprint_id = store_context.blueprint.store_id().clone();
                    self.command_sender
                        .send_system(SystemCommand::RedoBlueprint { blueprint_id });
                }
            }

            #[cfg(not(target_arch = "wasm32"))]
            UICommand::Quit => {
                egui_ctx.send_viewport_cmd(egui::ViewportCommand::Close);
            }

            UICommand::OpenWebHelp => {
                egui_ctx.open_url(egui::output::OpenUrl {
                    url: "https://www.rerun.io/docs/getting-started/navigating-the-viewer"
                        .to_owned(),
                    new_tab: true,
                });
            }

            UICommand::OpenRerunDiscord => {
                egui_ctx.open_url(egui::output::OpenUrl {
                    url: "https://discord.gg/PXtCgFBSmH".to_owned(),
                    new_tab: true,
                });
            }

            UICommand::ResetViewer => self.command_sender.send_system(SystemCommand::ResetViewer),
            UICommand::ClearActiveBlueprint => {
                self.command_sender
                    .send_system(SystemCommand::ClearActiveBlueprint);
            }
            UICommand::ClearActiveBlueprintAndEnableHeuristics => {
                self.command_sender
                    .send_system(SystemCommand::ClearActiveBlueprintAndEnableHeuristics);
            }

            #[cfg(not(target_arch = "wasm32"))]
            UICommand::OpenProfiler => {
                self.profiler.start();
            }

            UICommand::ToggleMemoryPanel => {
                self.memory_panel_open ^= true;
            }
            UICommand::TogglePanelStateOverrides => {
                self.panel_state_overrides_active ^= true;
            }
            UICommand::ToggleTopPanel => {
                app_blueprint.toggle_top_panel(&self.command_sender);
            }
            UICommand::ToggleBlueprintPanel => {
                app_blueprint.toggle_blueprint_panel(&self.command_sender);
            }
            UICommand::ExpandBlueprintPanel => {
                if !app_blueprint.blueprint_panel_state().is_expanded() {
                    app_blueprint.toggle_blueprint_panel(&self.command_sender);
                }
            }
            UICommand::ToggleSelectionPanel => {
                app_blueprint.toggle_selection_panel(&self.command_sender);
            }
            UICommand::ToggleTimePanel => app_blueprint.toggle_time_panel(&self.command_sender),

            UICommand::ToggleChunkStoreBrowser => match self.state.display_mode {
                DisplayMode::LocalRecordings
                | DisplayMode::RedapEntry(_)
                | DisplayMode::RedapServer(_) => {
                    self.state.display_mode = DisplayMode::ChunkStoreBrowser;
                }
                DisplayMode::ChunkStoreBrowser => {
                    self.state.display_mode = DisplayMode::LocalRecordings;
                }
            },

            #[cfg(debug_assertions)]
            UICommand::ToggleBlueprintInspectionPanel => {
                self.app_options_mut().inspect_blueprint_timeline ^= true;
            }

            #[cfg(debug_assertions)]
            UICommand::ToggleEguiDebugPanel => {
                self.egui_debug_panel_open ^= true;
            }

            UICommand::ToggleFullscreen => {
                self.toggle_fullscreen();
            }

            UICommand::Settings => {
                self.state.show_settings_ui = true;
            }

            #[cfg(not(target_arch = "wasm32"))]
            UICommand::ZoomIn => {
                let mut zoom_factor = egui_ctx.zoom_factor();
                zoom_factor += 0.1;
                zoom_factor = zoom_factor.clamp(MIN_ZOOM_FACTOR, MAX_ZOOM_FACTOR);
                zoom_factor = (zoom_factor * 10.).round() / 10.;
                egui_ctx.set_zoom_factor(zoom_factor);
            }
            #[cfg(not(target_arch = "wasm32"))]
            UICommand::ZoomOut => {
                let mut zoom_factor = egui_ctx.zoom_factor();
                zoom_factor -= 0.1;
                zoom_factor = zoom_factor.clamp(MIN_ZOOM_FACTOR, MAX_ZOOM_FACTOR);
                zoom_factor = (zoom_factor * 10.).round() / 10.;
                egui_ctx.set_zoom_factor(zoom_factor);
            }
            #[cfg(not(target_arch = "wasm32"))]
            UICommand::ZoomReset => {
                egui_ctx.set_zoom_factor(1.0);
            }

            UICommand::ToggleCommandPalette => {
                self.cmd_palette.toggle();
            }

            UICommand::PlaybackTogglePlayPause => {
                self.run_time_control_command(store_context, TimeControlCommand::TogglePlayPause);
            }
            UICommand::PlaybackFollow => {
                self.run_time_control_command(store_context, TimeControlCommand::Follow);
            }
            UICommand::PlaybackStepBack => {
                self.run_time_control_command(store_context, TimeControlCommand::StepBack);
            }
            UICommand::PlaybackStepForward => {
                self.run_time_control_command(store_context, TimeControlCommand::StepForward);
            }
            UICommand::PlaybackRestart => {
                self.run_time_control_command(store_context, TimeControlCommand::Restart);
            }

            #[cfg(not(target_arch = "wasm32"))]
            UICommand::ScreenshotWholeApp => {
                self.screenshotter.request_screenshot(egui_ctx);
            }
            #[cfg(not(target_arch = "wasm32"))]
            UICommand::PrintChunkStore => {
                if let Some(ctx) = store_context {
                    let text = format!("{}", ctx.recording.storage_engine().store());
                    egui_ctx.copy_text(text.clone());
                    println!("{text}");
                }
            }
            #[cfg(not(target_arch = "wasm32"))]
            UICommand::PrintBlueprintStore => {
                if let Some(ctx) = store_context {
                    let text = format!("{}", ctx.blueprint.storage_engine().store());
                    egui_ctx.copy_text(text.clone());
                    println!("{text}");
                }
            }
            #[cfg(not(target_arch = "wasm32"))]
            UICommand::PrintPrimaryCache => {
                if let Some(ctx) = store_context {
                    let text = format!("{:?}", ctx.recording.storage_engine().cache());
                    egui_ctx.copy_text(text.clone());
                    println!("{text}");
                }
            }

            #[cfg(debug_assertions)]
            UICommand::ResetEguiMemory => {
                egui_ctx.memory_mut(|mem| *mem = Default::default());

                // re-apply style, which is lost when resetting memory
                re_ui::apply_style_and_install_loaders(egui_ctx);
            }

            #[cfg(target_arch = "wasm32")]
            UICommand::CopyDirectLink => {
                if self.run_copy_direct_link_command(store_context).is_none() {
                    re_log::error!(
                        "Failed to copy direct link to clipboard. Is this not running in a browser?"
                    );
                }
            }

            UICommand::CopyTimeRangeLink => {
                self.run_copy_time_range_link_command(store_context);
            }

            #[cfg(target_arch = "wasm32")]
            UICommand::RestartWithWebGl => {
                if crate::web_tools::set_url_parameter_and_refresh("renderer", "webgl").is_err() {
                    re_log::error!("Failed to set URL parameter `renderer=webgl` & refresh page.");
                }
            }

            #[cfg(target_arch = "wasm32")]
            UICommand::RestartWithWebGpu => {
                if crate::web_tools::set_url_parameter_and_refresh("renderer", "webgpu").is_err() {
                    re_log::error!("Failed to set URL parameter `renderer=webgpu` & refresh page.");
                }
            }

            UICommand::AddRedapServer => {
                self.state.redap_servers.open_add_server_modal();
            }
        }
    }

    fn run_time_control_command(
        &mut self,
        store_context: Option<&StoreContext<'_>>,
        command: TimeControlCommand,
    ) {
        let Some(entity_db) = store_context.as_ref().map(|ctx| ctx.recording) else {
            return;
        };
        let rec_id = entity_db.store_id();
        let Some(rec_cfg) = self.state.recording_config_mut(&rec_id) else {
            return;
        };
        let time_ctrl = rec_cfg.time_ctrl.get_mut();

        let times_per_timeline = entity_db.times_per_timeline();

        match command {
            TimeControlCommand::TogglePlayPause => {
                time_ctrl.toggle_play_pause(times_per_timeline);
            }
            TimeControlCommand::Follow => {
                time_ctrl.set_play_state(times_per_timeline, PlayState::Following);
            }
            TimeControlCommand::StepBack => {
                time_ctrl.step_time_back(times_per_timeline);
            }
            TimeControlCommand::StepForward => {
                time_ctrl.step_time_fwd(times_per_timeline);
            }
            TimeControlCommand::Restart => {
                time_ctrl.restart(times_per_timeline);
            }
        }
    }

    /// Retrieve the link to the current viewer.
    #[cfg(target_arch = "wasm32")]
    fn get_viewer_url(&self) -> Result<String, wasm_bindgen::JsValue> {
        let location = web_sys::window()
            .ok_or_else(|| "failed to get window".to_owned())?
            .location();
        let origin = location.origin()?;
        let host = location.host()?;
        let pathname = location.pathname()?;

        let hosted_viewer_path = if self.build_info.is_final() {
            // final release, use version tag
            format!("version/{}", self.build_info.version)
        } else {
            // not a final release, use commit hash
            format!("commit/{}", self.build_info.short_git_hash())
        };

        // links to `app.rerun.io` can be made into permanent links:
        let url = if host == "app.rerun.io" {
            format!("https://app.rerun.io/{hosted_viewer_path}")
        } else if host == "rerun.io" && pathname.starts_with("/viewer") {
            format!("https://rerun.io/viewer/{hosted_viewer_path}")
        } else {
            format!("{origin}{pathname}")
        };

        Ok(url)
    }

    #[cfg(target_arch = "wasm32")]
    fn run_copy_direct_link_command(
        &mut self,
        store_context: Option<&StoreContext<'_>>,
    ) -> Option<()> {
        use crate::web_tools::JsResultExt as _;
        let href = self.get_viewer_url().ok_or_log_js_error()?;

        let direct_link = match store_context
            .map(|ctx| ctx.recording)
            .and_then(|rec| rec.data_source.as_ref())
        {
            Some(SmartChannelSource::RrdHttpStream { url, .. }) => format!("{href}?url={url}"),
            _ => href,
        };

        self.egui_ctx.copy_text(direct_link.clone());
        self.notifications
            .success(format!("Copied {direct_link:?} to clipboard"));

        Some(())
    }

    fn run_copy_time_range_link_command(&mut self, store_context: Option<&StoreContext<'_>>) {
        let Some(entity_db) = store_context.as_ref().map(|ctx| ctx.recording) else {
            re_log::warn!("Could not copy time range link: No active recording");
            return;
        };

        let Some(SmartChannelSource::RedapGrpcStream(mut endpoint)) = entity_db.data_source.clone()
        else {
            re_log::warn!("Could not copy time range link: Data source is not a gRPC stream");
            return;
        };

        let rec_id = entity_db.store_id();
        let Some(rec_cfg) = self.state.recording_config_mut(&rec_id) else {
            re_log::warn!("Could not copy time range link: Failed to get recording config");
            return;
        };
        let time_ctrl = rec_cfg.time_ctrl.get_mut();

        let Some(range) = time_ctrl.loop_selection() else {
            // no loop selection
            re_log::warn!(
                "Could not copy time range link: No loop selection set. Use shift+left click on the timeline to create a loop"
            );
            return;
        };

        endpoint.time_range = Some(re_uri::TimeRange {
            timeline: *time_ctrl.timeline(),
            range,
        });

        // On web we can produce a link to the web viewer,
        // which can be used to share the time range.
        //
        // On native we only produce a link to the time range
        // which can be passed to `rerun-cli`.
        #[cfg(target_arch = "wasm32")]
        let url = {
            use crate::web_tools::JsResultExt as _;
            let Some(viewer_url) = self.get_viewer_url().ok_or_log_js_error() else {
                // error was logged already
                return;
            };

            let time_range_url = endpoint.to_string();
            // %-encode the time range URL, because it's a url-within-a-url.
            // This results in VERY ugly links.
            // TODO(jan): Tweak the asciiset used here.
            //            Alternatively, use a better (shorter, simpler) format
            //            for linking to recordings that isn't a full url and
            //            can actually exist in a query value.
            let url_query = percent_encoding::utf8_percent_encode(
                &time_range_url,
                percent_encoding::NON_ALPHANUMERIC,
            );

            format!("{viewer_url}?url={url_query}")
        };

        #[cfg(not(target_arch = "wasm32"))]
        let url = endpoint.to_string();

        self.egui_ctx.copy_text(url.clone());
        self.notifications
            .success(format!("Copied {url:?} to clipboard"));
    }

    fn memory_panel_ui(
        &self,
        ui: &mut egui::Ui,
        gpu_resource_stats: &WgpuResourcePoolStatistics,
        store_stats: Option<&StoreHubStats>,
    ) {
        let frame = egui::Frame {
            fill: ui.visuals().panel_fill,
            ..DesignTokens::bottom_panel_frame()
        };

        egui::TopBottomPanel::bottom("memory_panel")
            .default_height(300.0)
            .resizable(true)
            .frame(frame)
            .show_animated_inside(ui, self.memory_panel_open, |ui| {
                self.memory_panel.ui(
                    ui,
                    &self.startup_options.memory_limit,
                    gpu_resource_stats,
                    store_stats,
                );
            });
    }

    fn egui_debug_panel_ui(&self, ui: &mut egui::Ui) {
        let egui_ctx = ui.ctx().clone();

        egui::SidePanel::left("style_panel")
            .default_width(300.0)
            .resizable(true)
            .frame(DesignTokens::top_panel_frame())
            .show_animated_inside(ui, self.egui_debug_panel_open, |ui| {
                egui::ScrollArea::vertical().show(ui, |ui| {
                    if ui
                        .button("request_discard")
                        .on_hover_text("Request a second layout pass. Just for testing.")
                        .clicked()
                    {
                        ui.ctx().request_discard("testing");
                    }

                    egui::CollapsingHeader::new("egui settings")
                        .default_open(false)
                        .show(ui, |ui| {
                            egui_ctx.settings_ui(ui);
                        });

                    egui::CollapsingHeader::new("egui inspection")
                        .default_open(false)
                        .show(ui, |ui| {
                            egui_ctx.inspection_ui(ui);
                        });
                });
            });
    }

    /// Top-level ui function.
    ///
    /// Shows the viewer ui.
    #[allow(clippy::too_many_arguments)]
    fn ui(
        &mut self,
        egui_ctx: &egui::Context,
        frame: &eframe::Frame,
        app_blueprint: &AppBlueprint<'_>,
        gpu_resource_stats: &WgpuResourcePoolStatistics,
        store_context: Option<&StoreContext<'_>>,
        storage_context: &StorageContext<'_>,
        store_stats: Option<&StoreHubStats>,
    ) {
        let mut main_panel_frame = egui::Frame::default();
        if re_ui::CUSTOM_WINDOW_DECORATIONS {
            // Add some margin so that we can later paint an outline around it all.
            main_panel_frame.inner_margin = 1.0.into();
        }

        egui::CentralPanel::default()
            .frame(main_panel_frame)
            .show(egui_ctx, |ui| {
                paint_background_fill(ui);

                crate::ui::mobile_warning_ui(ui);

                crate::ui::top_panel(
                    frame,
                    self,
                    app_blueprint,
                    store_context,
                    gpu_resource_stats,
                    ui,
                );

                self.memory_panel_ui(ui, gpu_resource_stats, store_stats);

                self.egui_debug_panel_ui(ui);

                let egui_renderer = &mut frame
                    .wgpu_render_state()
                    .expect("Failed to get frame render state")
                    .renderer
                    .write();

                if let Some(render_ctx) = egui_renderer
                    .callback_resources
                    .get_mut::<re_renderer::RenderContext>()
                {
                    if let Some(store_context) = store_context {
                        #[cfg(target_arch = "wasm32")]
                        let is_history_enabled = self.startup_options.enable_history;
                        #[cfg(not(target_arch = "wasm32"))]
                        let is_history_enabled = false;

                        self.state
                            .redap_servers
                            .on_frame_start(&self.async_runtime, &self.egui_ctx);

                        render_ctx.begin_frame();
                        self.state.show(
                            app_blueprint,
                            ui,
                            render_ctx,
                            store_context,
                            storage_context,
                            &self.reflection,
                            &self.component_ui_registry,
                            &self.view_class_registry,
                            &self.rx_log,
                            &self.command_sender,
                            &WelcomeScreenState {
                                hide: self.startup_options.hide_welcome_screen,
                                opacity: self.welcome_screen_opacity(egui_ctx),
                            },
                            is_history_enabled,
                            self.callbacks.as_ref(),
                        );
                        render_ctx.before_submit();
                    }

                    self.show_text_logs_as_notifications();
                }
            });
    }

    /// Show recent text log messages to the user as toast notifications.
    fn show_text_logs_as_notifications(&mut self) {
        re_tracing::profile_function!();

        while let Ok(message) = self.text_log_rx.try_recv() {
            self.notifications.add_log(message);
        }
    }

    fn receive_messages(&self, store_hub: &mut StoreHub, egui_ctx: &egui::Context) {
        re_tracing::profile_function!();

        // TODO: Should we bring back analytics for this too?
        self.rx_table.lock().retain(|rx| match rx.try_recv() {
            Ok(table) => {

                match re_sorbet::SorbetBatch::try_from_record_batch(&table.data, re_sorbet::BatchType::Dataframe)  {
                    Ok(sorbet_batch) => {
                        // TODO(grtlr): For now we don't append anything to existing stores and always replace.
                        let store = TableStore::default();
                        store.add_batch(sorbet_batch);

                        if store_hub.insert_table_store(table.id.clone(), store).is_some() {
                            re_log::debug!("Overwritten table store with id: `{}`", table.id);
                        } else {
                            re_log::debug!("Inserted table store with id: `{}`", table.id);
                        };
                        store_hub.set_active_entry(table.id.clone().into());


                        // Also select the new recording:
                        self.command_sender.send_system(SystemCommand::SetSelection(
                            re_viewer_context::Item::TableId(table.id.clone()),
                        ));

                        // If the viewer is in the background, tell the user that it has received something new.
                        egui_ctx.send_viewport_cmd(
                            egui::ViewportCommand::RequestUserAttention(
                                egui::UserAttentionType::Informational,
                            ),
                        );
                    },
                    Err(err) => {
                        re_log::warn!("the received dataframe does not contain Sorbet-complaiant batches: {err}");
                    }
                }

                true
            }
            Err(crossbeam::channel::TryRecvError::Empty) => true,
            Err(_) => false,
        });

        let start = web_time::Instant::now();

        while let Some((channel_source, msg)) = self.rx_log.try_recv() {
            re_log::trace!("Received a message from {channel_source:?}"); // Used by `test_ui_wakeup` test app!

            let msg = match msg.payload {
                re_smart_channel::SmartMessagePayload::Msg(msg) => msg,

                re_smart_channel::SmartMessagePayload::Flush { on_flush_done } => {
                    on_flush_done();
                    continue;
                }

                re_smart_channel::SmartMessagePayload::Quit(err) => {
                    if let Some(err) = err {
                        re_log::warn!("Data source {} has left unexpectedly: {err}", msg.source);
                    } else {
                        re_log::debug!("Data source {} has finished", msg.source);
                    }
                    continue;
                }
            };

            let store_id = msg.store_id();

            if store_hub.is_active_blueprint(store_id) {
                // TODO(#5514): handle loading of active blueprints.
                re_log::warn_once!(
                    "Loading a blueprint {store_id} that is active. See https://github.com/rerun-io/rerun/issues/5514 for details."
                );
            }

            // TODO(cmc): we have to keep grabbing and releasing entity_db because everything references
            // everything and some of it is mutable and some not… it's really not pretty, but it
            // does the job for now.

            {
                let entity_db = store_hub.entity_db_mut(store_id);
                if entity_db.data_source.is_none() {
                    entity_db.data_source = Some((*channel_source).clone());
                }
            }

            match store_hub.entity_db_mut(store_id).add(&msg) {
                Ok(store_events) => {
                    if let Some(caches) = store_hub.active_caches() {
                        caches.on_store_events(&store_events);
                    }

                    self.validate_loaded_events(&store_events);
                }

                Err(err) => {
                    re_log::error_once!("Failed to add incoming msg: {err}");
                }
            }

            let entity_db = store_hub.entity_db_mut(store_id);

            match &msg {
                LogMsg::SetStoreInfo(_) => {
                    // Set the recording-id after potentially creating the store in the hub.
                    // This ordering is important because the `StoreHub` internally
                    // updates the app-id when changing the recording.
                    match store_id.kind {
                        StoreKind::Recording => {
                            re_log::trace!("Opening a new recording: '{store_id}'");
                            store_hub.set_active_recording_id(store_id.clone());

                            // Also select the new recording:
                            self.command_sender.send_system(SystemCommand::SetSelection(
                                re_viewer_context::Item::StoreId(store_id.clone()),
                            ));

                            // If the viewer is in the background, tell the user that it has received something new.
                            egui_ctx.send_viewport_cmd(
                                egui::ViewportCommand::RequestUserAttention(
                                    egui::UserAttentionType::Informational,
                                ),
                            );
                        }
                        StoreKind::Blueprint => {
                            // We wait with activating blueprints until they are fully loaded,
                            // so that we don't run heuristics on half-loaded blueprints.
                            // Otherwise on a mixed connection (SDK sending both blueprint and recording)
                            // the blueprint won't be activated until the whole _recording_ has finished loading.
                        }
                    }
                }

                LogMsg::ArrowMsg(_, _) => {
                    // Handled by `EntityDb::add`
                }

                LogMsg::BlueprintActivationCommand(cmd) => match store_id.kind {
                    StoreKind::Recording => {
                        re_log::debug!(
                            "Unexpected `BlueprintActivationCommand` message for {store_id}"
                        );
                    }
                    StoreKind::Blueprint => {
                        if let Some(info) = entity_db.store_info() {
                            re_log::trace!(
                                "Activating blueprint that was loaded from {channel_source}"
                            );
                            let app_id = info.application_id.clone();
                            if cmd.make_default {
                                store_hub
                                    .set_default_blueprint_for_app(&app_id, store_id)
                                    .unwrap_or_else(|err| {
                                        re_log::warn!("Failed to make blueprint default: {err}");
                                    });
                            }
                            if cmd.make_active {
                                store_hub
                                    .set_cloned_blueprint_active_for_app(&app_id, store_id)
                                    .unwrap_or_else(|err| {
                                        re_log::warn!("Failed to make blueprint active: {err}");
                                    });
                                store_hub.set_active_app(app_id); // Switch to this app, e.g. on drag-and-drop of a blueprint file

                                // If the viewer is in the background, tell the user that it has received something new.
                                egui_ctx.send_viewport_cmd(
                                    egui::ViewportCommand::RequestUserAttention(
                                        egui::UserAttentionType::Informational,
                                    ),
                                );
                            }
                        } else {
                            re_log::warn!(
                                "Got ActivateStore message without first receiving a SetStoreInfo"
                            );
                        }
                    }
                },
            }

            // Do analytics after ingesting the new message,
            // because that's when the `entity_db.store_info` is set,
            // which we use in the analytics call.
            let entity_db = store_hub.entity_db_mut(store_id);
            let is_new_store = matches!(&msg, LogMsg::SetStoreInfo(_msg));
            if is_new_store && entity_db.store_kind() == StoreKind::Recording {
                self.analytics.on_open_recording(entity_db);
            }

            if start.elapsed() > web_time::Duration::from_millis(10) {
                egui_ctx.request_repaint(); // make sure we keep receiving messages asap
                break; // don't block the main thread for too long
            }
        }
    }

    /// After loading some data; check if the loaded data makes sense.
    fn validate_loaded_events(&self, store_events: &[re_chunk_store::ChunkStoreEvent]) {
        re_tracing::profile_function!();

        for event in store_events {
            let chunk = &event.diff.chunk;
            for component in chunk.component_names() {
                if let Some(archetype_name) = component.indicator_component_archetype() {
                    if let Some(archetype) = self
                        .reflection
                        .archetype_reflection_from_short_name(&archetype_name)
                    {
                        for &view_type in archetype.view_types {
                            if !cfg!(feature = "map_view") && view_type == "MapView" {
                                re_log::warn_once!(
                                    "Found map-related archetype, but viewer was not compiled with the `map_view` feature."
                                );
                            }
                        }
                    } else {
                        re_log::debug_once!("Unknown archetype: {archetype_name}");
                    }
                }
            }
        }
    }

    fn purge_memory_if_needed(&mut self, store_hub: &mut StoreHub) {
        re_tracing::profile_function!();

        fn format_limit(limit: Option<i64>) -> String {
            if let Some(bytes) = limit {
                format_bytes(bytes as _)
            } else {
                "∞".to_owned()
            }
        }

        use re_format::format_bytes;
        use re_memory::MemoryUse;

        let limit = self.startup_options.memory_limit;
        let mem_use_before = MemoryUse::capture();

        if let Some(minimum_fraction_to_purge) = limit.is_exceeded_by(&mem_use_before) {
            re_log::info_once!(
                "Reached memory limit of {}, dropping oldest data.",
                format_limit(limit.max_bytes)
            );

            let fraction_to_purge = (minimum_fraction_to_purge + 0.2).clamp(0.25, 1.0);

            re_log::trace!("RAM limit: {}", format_limit(limit.max_bytes));
            if let Some(resident) = mem_use_before.resident {
                re_log::trace!("Resident: {}", format_bytes(resident as _),);
            }
            if let Some(counted) = mem_use_before.counted {
                re_log::trace!("Counted: {}", format_bytes(counted as _));
            }

            re_tracing::profile_scope!("pruning");
            if let Some(counted) = mem_use_before.counted {
                re_log::trace!(
                    "Attempting to purge {:.1}% of used RAM ({})…",
                    100.0 * fraction_to_purge,
                    format_bytes(counted as f64 * fraction_to_purge as f64)
                );
            }
            store_hub.purge_fraction_of_ram(fraction_to_purge);

            let mem_use_after = MemoryUse::capture();

            let freed_memory = mem_use_before - mem_use_after;

            if let (Some(counted_before), Some(counted_diff)) =
                (mem_use_before.counted, freed_memory.counted)
            {
                re_log::debug!(
                    "Freed up {} ({:.1}%)",
                    format_bytes(counted_diff as _),
                    100.0 * counted_diff as f32 / counted_before as f32
                );
            }

            self.memory_panel.note_memory_purge();
        }
    }

    /// Reset the viewer to how it looked the first time you ran it.
    fn reset_viewer(&mut self, store_hub: &mut StoreHub, egui_ctx: &egui::Context) {
        self.state = Default::default();

        store_hub.clear_all_cloned_blueprints();

        // Reset egui:
        egui_ctx.memory_mut(|mem| *mem = Default::default());

        // Restore style:
        re_ui::apply_style_and_install_loaders(egui_ctx);

        if let Err(err) = crate::reset_viewer_persistence() {
            re_log::warn!("Failed to reset viewer: {err}");
        }
    }

    pub fn recording_db(&self) -> Option<&EntityDb> {
        self.store_hub
            .as_ref()
            .and_then(|store_hub| store_hub.active_recording())
    }

    // NOTE: Relying on `self` is dangerous, as this is called during a time where some internal
    // fields may have been temporarily `take()`n out. Keep this a static method.
    fn handle_dropping_files(
        egui_ctx: &egui::Context,
        storage_ctx: &StorageContext<'_>,
        command_sender: &CommandSender,
    ) {
        preview_files_being_dropped(egui_ctx);

        let dropped_files = egui_ctx.input_mut(|i| std::mem::take(&mut i.raw.dropped_files));

        if dropped_files.is_empty() {
            return;
        }

        let mut force_store_info = false;
        let active_application_id = storage_ctx
            .hub
            .active_app()
            // Don't redirect data to the welcome screen.
            .filter(|&app_id| app_id != &StoreHub::welcome_screen_app_id())
            .cloned()
            // If we don't have any application ID to recommend (which means we are on the welcome screen),
            // then just generate a new one using a UUID.
            .or_else(|| Some(uuid::Uuid::new_v4().to_string().into()));
        let active_recording_id = storage_ctx.hub.active_recording_id().cloned().or_else(|| {
            // When we're on the welcome screen, there is no recording ID to recommend.
            // But we want one, otherwise multiple things being dropped simultaneously on the
            // welcome screen would end up in different recordings!

            // We're creating a recording just-in-time, directly from the viewer.
            // We need those store infos or the data will just be silently ignored.
            force_store_info = true;

            // NOTE: We don't override blueprints' store IDs anyhow, so it is sound to assume that
            // this can only be a recording.
            Some(re_log_types::StoreId::random(StoreKind::Recording))
        });

        for file in dropped_files {
            if let Some(bytes) = file.bytes {
                // This is what we get on Web.
                command_sender.send_system(SystemCommand::LoadDataSource(
                    DataSource::FileContents(
                        FileSource::DragAndDrop {
                            recommended_application_id: active_application_id.clone(),
                            recommended_recording_id: active_recording_id.clone(),
                            force_store_info,
                        },
                        FileContents {
                            name: file.name.clone(),
                            bytes: bytes.clone(),
                        },
                    ),
                ));
                continue;
            }

            #[cfg(not(target_arch = "wasm32"))]
            if let Some(path) = file.path {
                command_sender.send_system(SystemCommand::LoadDataSource(DataSource::FilePath(
                    FileSource::DragAndDrop {
                        recommended_application_id: active_application_id.clone(),
                        recommended_recording_id: active_recording_id.clone(),
                        force_store_info,
                    },
                    path,
                )));
            }
        }
    }

    fn should_fade_in_welcome_screen(&self) -> bool {
        if let Some(expect_data_soon) = self.startup_options.expect_data_soon {
            return expect_data_soon;
        }

        // The reason for the fade-in is to avoid the welcome screen
        // flickering quickly before receiving some data.
        // So: if we expect data very soon, we do a fade-in.

        for source in self.rx_log.sources() {
            #[allow(clippy::match_same_arms)]
            match &*source {
                SmartChannelSource::File(_)
                | SmartChannelSource::RrdHttpStream { .. }
                | SmartChannelSource::RedapGrpcStream { .. }
                | SmartChannelSource::Stdin
                | SmartChannelSource::RrdWebEventListener
                | SmartChannelSource::Sdk
                | SmartChannelSource::JsChannel { .. } => {
                    return true; // We expect data soon, so fade-in
                }

                SmartChannelSource::MessageProxy { .. } => {
                    // We start a gRPC server by default in native rerun, i.e. when just running `rerun`,
                    // and in that case fading in the welcome screen would be slightly annoying.
                    // However, we also use the gRPC server for sending data from the logging SDKs
                    // when they call `spawn()`, and in that case we really want to fade in the welcome screen.
                    // Therefore `spawn()` uses the special `--expect-data-soon` flag
                    // (handled earlier in this function), so here we know we are in the other case:
                    // a user calling `rerun` in their terminal (don't fade in).
                }
            }
        }

        false // No special sources (or no sources at all), so don't fade in
    }

    /// Handle fading in the welcome screen, if we should.
    fn welcome_screen_opacity(&self, egui_ctx: &egui::Context) -> f32 {
        if self.should_fade_in_welcome_screen() {
            // The reason for this delay is to avoid the welcome screen
            // flickering quickly before receiving some data.
            // The only time it has for that is between the call to `spawn` and sending the recording info,
            // which should happen _right away_, so we only need a small delay.
            // Why not skip the wlecome screen completely when we expect the data?
            // Because maybe the data never comes.
            let sec_since_first_shown = self.start_time.elapsed().as_secs_f32();
            let opacity = egui::remap_clamp(sec_since_first_shown, 0.4..=0.6, 0.0..=1.0);
            if opacity < 1.0 {
                egui_ctx.request_repaint();
            }
            opacity
        } else {
            1.0
        }
    }

    #[allow(clippy::unused_self)]
    pub(crate) fn toggle_fullscreen(&self) {
        #[cfg(not(target_arch = "wasm32"))]
        {
            let fullscreen = self
                .egui_ctx
                .input(|i| i.viewport().fullscreen.unwrap_or(false));
            self.egui_ctx
                .send_viewport_cmd(egui::ViewportCommand::Fullscreen(!fullscreen));
        }

        #[cfg(target_arch = "wasm32")]
        {
            if let Some(options) = &self.startup_options.fullscreen_options {
                // Tell JS to toggle fullscreen.
                if let Err(err) = options.on_toggle.call0() {
                    re_log::error!("{}", crate::web_tools::string_from_js_value(err));
                };
            }
        }
    }

    #[cfg(target_arch = "wasm32")]
    pub(crate) fn is_fullscreen_allowed(&self) -> bool {
        self.startup_options.fullscreen_options.is_some()
    }

    #[cfg(target_arch = "wasm32")]
    pub(crate) fn is_fullscreen_mode(&self) -> bool {
        if let Some(options) = &self.startup_options.fullscreen_options {
            // Ask JS if fullscreen is on or not.
            match options.get_state.call0() {
                Ok(v) => return v.is_truthy(),
                Err(err) => re_log::error_once!("{}", crate::web_tools::string_from_js_value(err)),
            }
        }

        false
    }

    #[allow(clippy::needless_pass_by_ref_mut)] // False positive on wasm
    fn process_screenshot_result(
        &mut self,
        image: &Arc<egui::ColorImage>,
        user_data: &egui::UserData,
    ) {
        use re_viewer_context::ScreenshotInfo;

        if let Some(info) = user_data
            .data
            .as_ref()
            .and_then(|data| data.downcast_ref::<ScreenshotInfo>())
        {
            let ScreenshotInfo {
                ui_rect,
                pixels_per_point,
                name,
                target,
            } = (*info).clone();

            let rgba = if let Some(ui_rect) = ui_rect {
                Arc::new(image.region(&ui_rect, Some(pixels_per_point)))
            } else {
                image.clone()
            };

            match target {
                re_viewer_context::ScreenshotTarget::CopyToClipboard => {
                    self.egui_ctx.copy_image((*rgba).clone());
                }

                re_viewer_context::ScreenshotTarget::SaveToDisk => {
                    use image::ImageEncoder as _;
                    let mut png_bytes: Vec<u8> = Vec::new();
                    if let Err(err) = image::codecs::png::PngEncoder::new(&mut png_bytes)
                        .write_image(
                            rgba.as_raw(),
                            rgba.width() as u32,
                            rgba.height() as u32,
                            image::ExtendedColorType::Rgba8,
                        )
                    {
                        re_log::error!("Failed to encode screenshot as PNG: {err}");
                    } else {
                        let file_name = format!("{name}.png");
                        self.command_sender.save_file_dialog(
                            self.main_thread_token,
                            &file_name,
                            "Save screenshot".to_owned(),
                            png_bytes,
                        );
                    }
                }
            }
        } else {
            #[cfg(not(target_arch = "wasm32"))] // no full-app screenshotting on web
            self.screenshotter.save(&self.egui_ctx, image);
        }
    }

    pub fn add_redap_server(&self, endpoint: re_uri::CatalogEndpoint) {
        self.command_sender
            .send_system(SystemCommand::AddRedapServer { endpoint });
    }
}

#[cfg(target_arch = "wasm32")]
fn blueprint_loader() -> BlueprintPersistence {
    // TODO(#2579): implement persistence for web
    BlueprintPersistence {
        loader: None,
        saver: None,
        validator: Some(Box::new(crate::blueprint::is_valid_blueprint)),
    }
}

#[cfg(not(target_arch = "wasm32"))]
fn blueprint_loader() -> BlueprintPersistence {
    use re_viewer_context::StoreBundle;

    fn load_blueprint_from_disk(app_id: &ApplicationId) -> anyhow::Result<Option<StoreBundle>> {
        let blueprint_path = crate::saving::default_blueprint_path(app_id)?;
        if !blueprint_path.exists() {
            return Ok(None);
        }

        re_log::debug!("Trying to load blueprint for {app_id} from {blueprint_path:?}");

        if let Some(bundle) = crate::loading::load_blueprint_file(&blueprint_path) {
            for store in bundle.entity_dbs() {
                if store.store_kind() == StoreKind::Blueprint
                    && !crate::blueprint::is_valid_blueprint(store)
                {
                    re_log::warn_once!(
                        "Blueprint for {app_id} at {blueprint_path:?} appears invalid - will ignore. This is expected if you have just upgraded Rerun versions."
                    );
                    return Ok(None);
                }
            }
            Ok(Some(bundle))
        } else {
            Ok(None)
        }
    }

    #[cfg(not(target_arch = "wasm32"))]
    fn save_blueprint_to_disk(app_id: &ApplicationId, blueprint: &EntityDb) -> anyhow::Result<()> {
        let blueprint_path = crate::saving::default_blueprint_path(app_id)?;

        let messages = blueprint.to_messages(None);
        let rrd_version = blueprint
            .store_info()
            .and_then(|info| info.store_version)
            .unwrap_or(re_build_info::CrateVersion::LOCAL);

        // TODO(jleibs): Should we push this into a background thread? Blueprints should generally
        // be small & fast to save, but maybe not once we start adding big pieces of user data?
        crate::saving::encode_to_file(rrd_version, &blueprint_path, messages)?;

        re_log::debug!("Saved blueprint for {app_id} to {blueprint_path:?}");

        Ok(())
    }

    BlueprintPersistence {
        loader: Some(Box::new(load_blueprint_from_disk)),
        saver: Some(Box::new(save_blueprint_to_disk)),
        validator: Some(Box::new(crate::blueprint::is_valid_blueprint)),
    }
}

impl eframe::App for App {
    fn clear_color(&self, _visuals: &egui::Visuals) -> [f32; 4] {
        [0.0; 4] // transparent so we can get rounded corners when doing [`re_ui::CUSTOM_WINDOW_DECORATIONS`]
    }

    fn save(&mut self, storage: &mut dyn eframe::Storage) {
        if !self.startup_options.persist_state {
            return;
        }

        re_tracing::profile_function!();

        // Save the app state
        eframe::set_value(storage, eframe::APP_KEY, &self.state);

        // Save the blueprints
        // TODO(#2579): implement web-storage for blueprints as well
        if let Some(hub) = &mut self.store_hub {
            if self.state.app_options.blueprint_gc {
                hub.gc_blueprints(&self.state.blueprint_undo_state);
            }

            if let Err(err) = hub.save_app_blueprints() {
                re_log::error!("Saving blueprints failed: {err}");
            }
        } else {
            re_log::error!("Could not save blueprints: the store hub is not available");
        }
    }

    fn update(&mut self, egui_ctx: &egui::Context, frame: &mut eframe::Frame) {
        if let Some(seconds) = frame.info().cpu_usage {
            self.frame_time_history
                .add(egui_ctx.input(|i| i.time), seconds);
        }

        #[cfg(target_arch = "wasm32")]
        if self.startup_options.enable_history {
            // Handle pressing the back/forward mouse buttons explicitly, since eframe catches those.
            let back_pressed =
                egui_ctx.input(|i| i.pointer.button_pressed(egui::PointerButton::Extra1));
            let fwd_pressed =
                egui_ctx.input(|i| i.pointer.button_pressed(egui::PointerButton::Extra2));

            if back_pressed {
                crate::history::go_back();
            }
            if fwd_pressed {
                crate::history::go_forward();
            }
        }

        // Temporarily take the `StoreHub` out of the Viewer so it doesn't interfere with mutability
        let mut store_hub = self
            .store_hub
            .take()
            .expect("Failed to take store hub from the Viewer");

        #[cfg(not(target_arch = "wasm32"))]
        if let Some(resolution_in_points) = self.startup_options.resolution_in_points.take() {
            egui_ctx.send_viewport_cmd(egui::ViewportCommand::InnerSize(
                resolution_in_points.into(),
            ));
        }

        #[cfg(not(target_arch = "wasm32"))]
        if self.screenshotter.update(egui_ctx).quit {
            egui_ctx.send_viewport_cmd(egui::ViewportCommand::Close);
            return;
        }

        if self.startup_options.memory_limit.is_unlimited() {
            // we only warn about high memory usage if the user hasn't specified a limit
            self.ram_limit_warner.update();
        }

        #[cfg(target_arch = "wasm32")]
        if let Some(PendingFilePromise {
            recommended_application_id,
            recommended_recording_id,
            force_store_info,
            promise,
        }) = &self.open_files_promise
        {
            if let Some(files) = promise.ready() {
                for file in files {
                    self.command_sender
                        .send_system(SystemCommand::LoadDataSource(DataSource::FileContents(
                            FileSource::FileDialog {
                                recommended_application_id: recommended_application_id.clone(),
                                recommended_recording_id: recommended_recording_id.clone(),
                                force_store_info: *force_store_info,
                            },
                            file.clone(),
                        )));
                }
                self.open_files_promise = None;
            }
        }

        // NOTE: GPU resource stats are cheap to compute so we always do.
        let gpu_resource_stats = {
            re_tracing::profile_scope!("gpu_resource_stats");

            let egui_renderer = frame
                .wgpu_render_state()
                .expect("Failed to get frame render state")
                .renderer
                .read();

            let render_ctx = egui_renderer
                .callback_resources
                .get::<re_renderer::RenderContext>()
                .expect("Failed to get render context");

            // Query statistics before begin_frame as this might be more accurate if there's resources that we recreate every frame.
            render_ctx.gpu_resources.statistics()
        };

        // NOTE: Store and caching stats are very costly to compute: only do so if the memory panel
        // is opened.
        let store_stats = self.memory_panel_open.then(|| store_hub.stats());

        // do early, before doing too many allocations
        self.memory_panel
            .update(&gpu_resource_stats, store_stats.as_ref());

        self.check_keyboard_shortcuts(egui_ctx);

        self.purge_memory_if_needed(&mut store_hub);

        {
            let egui_renderer = frame
                .wgpu_render_state()
                .expect("Failed to get frame render state")
                .renderer
                .read();

            let render_ctx = egui_renderer
                .callback_resources
                .get::<re_renderer::RenderContext>()
                .expect("Failed to get render context");

            // We haven't called `begin_frame` at this point, so pretend we did and add one to the active frame index.
            let renderer_active_frame_idx = render_ctx.active_frame_idx().wrapping_add(1);
            store_hub.begin_frame(renderer_active_frame_idx);
        }

        self.receive_messages(&mut store_hub, egui_ctx);

        if self.app_options().blueprint_gc {
            store_hub.gc_blueprints(&self.state.blueprint_undo_state);
        }

        store_hub.purge_empty();
        self.state.cleanup(&store_hub);

        file_saver_progress_ui(egui_ctx, &mut self.background_tasks); // toasts for background file saver

        // Make sure some app is active
        // Must be called before `read_context` below.
        if store_hub.active_app().is_none() {
            let apps: std::collections::BTreeSet<&ApplicationId> = store_hub
                .store_bundle()
                .entity_dbs()
                .filter_map(|db| db.app_id())
                .filter(|&app_id| app_id != &StoreHub::welcome_screen_app_id())
                .collect();
            if let Some(app_id) = apps.first().copied() {
                store_hub.set_active_app(app_id.clone());
            } else {
                store_hub.set_active_app(StoreHub::welcome_screen_app_id());
            }
        }

        {
            let (storage_context, store_context) = store_hub.read_context();

            let blueprint_query = store_context.as_ref().map_or(
                BlueprintUndoState::default_query(),
                |store_context| {
                    self.state
                        .blueprint_query_for_viewer(store_context.blueprint)
                },
            );

            let app_blueprint = AppBlueprint::new(
                store_context.as_ref(),
                &blueprint_query,
                egui_ctx,
                self.panel_state_overrides_active
                    .then_some(self.panel_state_overrides),
            );

            self.ui(
                egui_ctx,
                frame,
                &app_blueprint,
                &gpu_resource_stats,
                store_context.as_ref(),
                &storage_context,
                store_stats.as_ref(),
            );

            if re_ui::CUSTOM_WINDOW_DECORATIONS {
                // Paint the main window frame on top of everything else
                paint_native_window_frame(egui_ctx);
            }

            if let Some(cmd) = self.cmd_palette.show(egui_ctx) {
                self.command_sender.send_ui(cmd);
            }

            Self::handle_dropping_files(egui_ctx, &storage_context, &self.command_sender);

            // Run pending commands last (so we don't have to wait for a repaint before they are run):
            self.run_pending_ui_commands(
                egui_ctx,
                &app_blueprint,
                &storage_context,
                store_context.as_ref(),
            );
        }
        self.run_pending_system_commands(&mut store_hub, egui_ctx);

        // Return the `StoreHub` to the Viewer so we have it on the next frame
        self.store_hub = Some(store_hub);

        {
            // Check for returned screenshots:
            let screenshots: Vec<_> = egui_ctx.input(|i| {
                i.raw
                    .events
                    .iter()
                    .filter_map(|event| {
                        if let egui::Event::Screenshot {
                            image, user_data, ..
                        } = event
                        {
                            Some((image.clone(), user_data.clone()))
                        } else {
                            None
                        }
                    })
                    .collect()
            });

            for (image, user_data) in screenshots {
                self.process_screenshot_result(&image, &user_data);
            }
        }
    }

    #[cfg(target_arch = "wasm32")]
    fn as_any_mut(&mut self) -> Option<&mut dyn std::any::Any> {
        Some(&mut *self)
    }
}

/// Add built-in views to the registry.
fn populate_view_class_registry_with_builtin(
    view_class_registry: &mut ViewClassRegistry,
) -> Result<(), ViewClassRegistryError> {
    re_tracing::profile_function!();
    view_class_registry.add_class::<re_view_bar_chart::BarChartView>()?;
    view_class_registry.add_class::<re_view_dataframe::DataframeView>()?;
    view_class_registry.add_class::<re_view_graph::GraphView>()?;
    #[cfg(feature = "map_view")]
    view_class_registry.add_class::<re_view_map::MapView>()?;
    view_class_registry.add_class::<re_view_spatial::SpatialView2D>()?;
    view_class_registry.add_class::<re_view_spatial::SpatialView3D>()?;
    view_class_registry.add_class::<re_view_tensor::TensorView>()?;
    view_class_registry.add_class::<re_view_text_document::TextDocumentView>()?;
    view_class_registry.add_class::<re_view_text_log::TextView>()?;
    view_class_registry.add_class::<re_view_time_series::TimeSeriesView>()?;

    Ok(())
}

fn paint_background_fill(ui: &egui::Ui) {
    // This is required because the streams view (time panel)
    // has rounded top corners, which leaves a gap.
    // So we fill in that gap (and other) here.
    // Of course this does some over-draw, but we have to live with that.

    ui.painter().rect_filled(
        ui.max_rect().shrink(0.5),
        re_ui::DesignTokens::native_window_corner_radius(),
        ui.visuals().panel_fill,
    );
}

fn paint_native_window_frame(egui_ctx: &egui::Context) {
    let painter = egui::Painter::new(
        egui_ctx.clone(),
        egui::LayerId::new(egui::Order::TOP, egui::Id::new("native_window_frame")),
        egui::Rect::EVERYTHING,
    );

    painter.rect_stroke(
        egui_ctx.screen_rect(),
        re_ui::DesignTokens::native_window_corner_radius(),
        re_ui::design_tokens().native_frame_stroke,
        egui::StrokeKind::Inside,
    );
}

fn preview_files_being_dropped(egui_ctx: &egui::Context) {
    use egui::{Align2, Color32, Id, LayerId, Order, TextStyle};

    // Preview hovering files:
    if !egui_ctx.input(|i| i.raw.hovered_files.is_empty()) {
        use std::fmt::Write as _;

        let mut text = "Drop to load:\n".to_owned();
        egui_ctx.input(|input| {
            for file in &input.raw.hovered_files {
                if let Some(path) = &file.path {
                    write!(text, "\n{}", path.display()).ok();
                } else if !file.mime.is_empty() {
                    write!(text, "\n{}", file.mime).ok();
                }
            }
        });

        let painter =
            egui_ctx.layer_painter(LayerId::new(Order::Foreground, Id::new("file_drop_target")));

        let screen_rect = egui_ctx.screen_rect();
        painter.rect_filled(screen_rect, 0.0, Color32::from_black_alpha(192));
        painter.text(
            screen_rect.center(),
            Align2::CENTER_CENTER,
            text,
            TextStyle::Body.resolve(&egui_ctx.style()),
            Color32::WHITE,
        );
    }
}

// ----------------------------------------------------------------------------

fn file_saver_progress_ui(egui_ctx: &egui::Context, background_tasks: &mut BackgroundTasks) {
    if background_tasks.is_file_save_in_progress() {
        // There's already a file save running in the background.

        if let Some(res) = background_tasks.poll_file_saver_promise() {
            // File save promise has returned.
            match res {
                Ok(path) => {
                    re_log::info!("File saved to {path:?}."); // this will also show a notification the user
                }
                Err(err) => {
                    re_log::error!("{err}"); // this will also show a notification the user
                }
            }
        } else {
            // File save promise is still running in the background.

            // NOTE: not a toast, want something a bit more discreet here.
            egui::Window::new("file_saver_spin")
                .anchor(egui::Align2::RIGHT_BOTTOM, egui::Vec2::ZERO)
                .title_bar(false)
                .enabled(false)
                .auto_sized()
                .show(egui_ctx, |ui| {
                    ui.horizontal(|ui| {
                        ui.spinner();
                        ui.label("Writing file to disk…");
                    })
                });
        }
    }
}

/// [This may only be called on the main thread](https://docs.rs/rfd/latest/rfd/#macos-non-windowed-applications-async-and-threading).
#[cfg(not(target_arch = "wasm32"))]
fn open_file_dialog_native(_: crate::MainThreadToken) -> Vec<std::path::PathBuf> {
    re_tracing::profile_function!();

    let supported: Vec<_> = if re_data_loader::iter_external_loaders().len() == 0 {
        re_data_loader::supported_extensions().collect()
    } else {
        vec![]
    };

    let mut dialog = rfd::FileDialog::new();

    // If there's at least one external loader registered, then literally anything goes!
    if !supported.is_empty() {
        dialog = dialog.add_filter("Supported files", &supported);
    }

    dialog.pick_files().unwrap_or_default()
}

#[cfg(target_arch = "wasm32")]
async fn async_open_rrd_dialog() -> Vec<re_data_source::FileContents> {
    let supported: Vec<_> = re_data_loader::supported_extensions().collect();

    let files = rfd::AsyncFileDialog::new()
        .add_filter("Supported files", &supported)
        .pick_files()
        .await
        .unwrap_or_default();

    let mut file_contents = Vec::with_capacity(files.len());

    for file in files {
        let file_name = file.file_name();
        re_log::debug!("Reading {file_name}…");
        let bytes = file.read().await;
        re_log::debug!(
            "{file_name} was {}",
            re_format::format_bytes(bytes.len() as _)
        );
        file_contents.push(re_data_source::FileContents {
            name: file_name,
            bytes: bytes.into(),
        });
    }

    file_contents
}

fn save_recording(
    app: &mut App,
    store_context: Option<&StoreContext<'_>>,
    loop_selection: Option<(TimelineName, re_log_types::ResolvedTimeRangeF)>,
) -> anyhow::Result<()> {
    let Some(entity_db) = store_context.as_ref().map(|view| view.recording) else {
        // NOTE: Can only happen if saving through the command palette.
        anyhow::bail!("No recording data to save");
    };

    let rrd_version = entity_db
        .store_info()
        .and_then(|info| info.store_version)
        .unwrap_or(re_build_info::CrateVersion::LOCAL);

    let file_name = "data.rrd";

    let title = if loop_selection.is_some() {
        "Save loop selection"
    } else {
        "Save recording"
    };

    save_entity_db(
        app,
        rrd_version,
        file_name.to_owned(),
        title.to_owned(),
        entity_db.to_messages(loop_selection),
    )
}

fn save_blueprint(app: &mut App, store_context: Option<&StoreContext<'_>>) -> anyhow::Result<()> {
    let Some(store_context) = store_context else {
        anyhow::bail!("No blueprint to save");
    };

    re_tracing::profile_function!();

    let rrd_version = store_context
        .blueprint
        .store_info()
        .and_then(|info| info.store_version)
        .unwrap_or(re_build_info::CrateVersion::LOCAL);

    // We change the recording id to a new random one,
    // otherwise when saving and loading a blueprint file, we can end up
    // in a situation where the store_id we're loading is the same as the currently active one,
    // which mean they will merge in a strange way.
    // This is also related to https://github.com/rerun-io/rerun/issues/5295
    let new_store_id = re_log_types::StoreId::random(StoreKind::Blueprint);
    let messages = store_context.blueprint.to_messages(None).map(|mut msg| {
        if let Ok(msg) = &mut msg {
            msg.set_store_id(new_store_id.clone());
        };
        msg
    });

    let file_name = format!(
        "{}.rbl",
        crate::saving::sanitize_app_id(&store_context.app_id)
    );
    let title = "Save blueprint";

    save_entity_db(app, rrd_version, file_name, title.to_owned(), messages)
}

// TODO(emilk): unify this with `ViewerContext::save_file_dialog`
#[allow(clippy::needless_pass_by_ref_mut)] // `app` is only used on native
#[allow(clippy::unnecessary_wraps)] // cannot return error on web
fn save_entity_db(
    #[allow(unused_variables)] app: &mut App, // only used on native
    rrd_version: CrateVersion,
    file_name: String,
    title: String,
    messages: impl Iterator<Item = re_chunk::ChunkResult<LogMsg>>,
) -> anyhow::Result<()> {
    re_tracing::profile_function!();

    // TODO(#6984): Ideally we wouldn't collect at all and just stream straight to the
    // encoder from the store.
    //
    // From a memory usage perspective this isn't too bad though: the data within is still
    // refcounted straight from the store in any case.
    //
    // It just sucks latency-wise.
    let messages = messages.collect::<Vec<_>>();

    // Web
    #[cfg(target_arch = "wasm32")]
    {
        wasm_bindgen_futures::spawn_local(async move {
            if let Err(err) =
                async_save_dialog(rrd_version, &file_name, &title, messages.into_iter()).await
            {
                re_log::error!("File saving failed: {err}");
            }
        });
    }

    // Native
    #[cfg(not(target_arch = "wasm32"))]
    {
        let path = {
            re_tracing::profile_scope!("file_dialog");
            rfd::FileDialog::new()
                .set_file_name(file_name)
                .set_title(title)
                .save_file()
        };
        if let Some(path) = path {
            app.background_tasks.spawn_file_saver(move || {
                crate::saving::encode_to_file(rrd_version, &path, messages.into_iter())?;
                Ok(path)
            })?;
        }
    }

    Ok(())
}

#[cfg(target_arch = "wasm32")]
async fn async_save_dialog(
    rrd_version: CrateVersion,
    file_name: &str,
    title: &str,
    messages: impl Iterator<Item = re_chunk::ChunkResult<LogMsg>>,
) -> anyhow::Result<()> {
    use anyhow::Context as _;

    let file_handle = rfd::AsyncFileDialog::new()
        .set_file_name(file_name)
        .set_title(title)
        .save_file()
        .await;

    let Some(file_handle) = file_handle else {
        return Ok(()); // aborted
    };

    let bytes = re_log_encoding::encoder::encode_as_bytes(
        rrd_version,
        re_log_encoding::EncodingOptions::PROTOBUF_COMPRESSED,
        messages,
    )?;
    file_handle.write(&bytes).await.context("Failed to save")
}<|MERGE_RESOLUTION|>--- conflicted
+++ resolved
@@ -469,18 +469,6 @@
         #[cfg(not(target_arch = "wasm32"))]
         let rx = crate::wake_up_ui_thread_on_each_msg(rx, self.egui_ctx.clone());
 
-<<<<<<< HEAD
-        self.rx_log.add(rx);
-    }
-
-    #[allow(clippy::needless_pass_by_ref_mut)]
-    pub fn add_table_receiver(&mut self, rx: crossbeam::channel::Receiver<TableMsg>) {
-        // Make sure we wake up when a message is sent.
-        #[cfg(not(target_arch = "wasm32"))]
-        let rx = crate::wake_up_ui_thread_on_each_msg_crossbeam(rx, self.egui_ctx.clone());
-
-        self.rx_table.lock().push(rx);
-=======
         // Whenever adding a redap receiver from a server that we don't know about already add it.
         //
         // Otherwise we end up in a situation where we have a data from an unknown server,
@@ -494,8 +482,16 @@
             }
         }
 
-        self.rx.add(rx);
->>>>>>> cb3e6c67
+        self.rx_log.add(rx);
+    }
+
+    #[allow(clippy::needless_pass_by_ref_mut)]
+    pub fn add_table_receiver(&mut self, rx: crossbeam::channel::Receiver<TableMsg>) {
+        // Make sure we wake up when a message is sent.
+        #[cfg(not(target_arch = "wasm32"))]
+        let rx = crate::wake_up_ui_thread_on_each_msg_crossbeam(rx, self.egui_ctx.clone());
+
+        self.rx_table.lock().push(rx);
     }
 
     pub fn msg_receive_set(&self) -> &ReceiveSet<LogMsg> {
