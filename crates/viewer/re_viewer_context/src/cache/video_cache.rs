use std::sync::{
    atomic::{AtomicBool, Ordering},
    Arc,
};

use ahash::{HashMap, HashSet};
use itertools::Either;

use re_chunk::RowId;
use re_chunk_store::ChunkStoreEvent;
use re_log_types::hash::Hash64;
use re_renderer::{external::re_video::VideoLoadError, video::Video};
<<<<<<< HEAD
use re_types::{archetypes::AssetVideo, components::MediaType};
=======
use re_types::{
    components::{self, MediaType},
    Component as _, ComponentDescriptor,
};
>>>>>>> 464980b6
use re_video::decode::DecodeSettings;

use crate::{image_info::StoredBlobCacheKey, Cache};

// ----------------------------------------------------------------------------

struct Entry {
    used_this_frame: AtomicBool,

    /// Keeps failed loads around, so we can don't try again and again.
    video: Arc<Result<Video, VideoLoadError>>,
}

/// Caches meshes based on media type & row id.
#[derive(Default)]
pub struct VideoCache(HashMap<StoredBlobCacheKey, HashMap<Hash64, Entry>>);

impl VideoCache {
    /// Read in some video data and cache the result.
    ///
    /// You may use the `RowId` as cache key if any.
    /// NOTE: videos are never batched atm (they are mono-archetypes),
    /// so we don't need the instance id here.
    pub fn entry(
        &mut self,
        debug_name: String,
        blob_row_id: RowId,
        blob_component_descriptor: &ComponentDescriptor,
        video_data: &re_types::datatypes::Blob,
        media_type: Option<&MediaType>,
        decode_settings: DecodeSettings,
    ) -> Arc<Result<Video, VideoLoadError>> {
        re_tracing::profile_function!(&debug_name);

        // The descriptor should always be the one in the video asset archetype, but in the future
        // we may allow overrides such that it is sourced from somewhere else.
        let blob_cache_key = StoredBlobCacheKey::new(blob_row_id, blob_component_descriptor);

        // In order to avoid loading the same video multiple times with
        // known and unknown media type, we have to resolve the media type before
        // loading & building the cache key.
        let Some(media_type) = media_type
            .cloned()
            .or_else(|| MediaType::guess_from_data(video_data))
        else {
            return Arc::new(Err(VideoLoadError::UnrecognizedMimeType));
        };

        let inner_key = Hash64::hash((media_type.as_str(), decode_settings.hw_acceleration));

        let entry = self
            .0
            .entry(blob_cache_key)
            .or_default()
            .entry(inner_key)
            .or_insert_with(|| {
                let video = re_video::VideoData::load_from_bytes(video_data, &media_type)
                    .map(|data| Video::load(debug_name, Arc::new(data), decode_settings));
                Entry {
                    used_this_frame: AtomicBool::new(true),
                    video: Arc::new(video),
                }
            });

        // Using acquire/release here to be on the safe side and for semantical soundness:
        // Whatever thread is acquiring the fact that this was used, should also see/acquire
        // the side effect of having the entry contained in the cache.
        entry.used_this_frame.store(true, Ordering::Release);
        entry.video.clone()
    }
}

impl Cache for VideoCache {
    fn begin_frame(&mut self, renderer_active_frame_idx: u64) {
        // Clean up unused video data.
        self.0.retain(|_row_id, per_key| {
            per_key.retain(|_, v| v.used_this_frame.load(Ordering::Acquire));
            !per_key.is_empty()
        });

        // Of the remaining video data, remove all unused decoders.
        for per_key in self.0.values() {
            for v in per_key.values() {
                v.used_this_frame.store(false, Ordering::Release);
                if let Ok(video) = v.video.as_ref() {
                    video.purge_unused_decoders(renderer_active_frame_idx);
                }
            }
        }
    }

    fn purge_memory(&mut self) {
        // We aggressively purge all unused video data every frame.
        // The expectation here is that parsing video data is fairly fast,
        // since decoding happens separately.
        //
        // As of writing, in a debug wasm build with Chrome loading a 600MiB 1h video
        // this assumption holds up fine: There is a (sufferable) delay,
        // but it's almost entirely due to the decoder trying to retrieve a frame.
    }

    fn on_store_events(&mut self, events: &[ChunkStoreEvent]) {
        re_tracing::profile_function!();

        let cache_key_removed: HashSet<StoredBlobCacheKey> = events
            .iter()
            .flat_map(|event| {
<<<<<<< HEAD
                let is_deletion = || event.kind == re_chunk_store::ChunkStoreDiffKind::Deletion;
                let contains_video_blob = || {
                    event
                        .chunk
                        .components()
                        .contains_component(&AssetVideo::descriptor_blob())
                };

                if is_deletion() && contains_video_blob() {
                    Either::Left(event.chunk.row_ids().map(Hash64::hash))
=======
                if event.kind == re_chunk_store::ChunkStoreDiffKind::Deletion {
                    Either::Left(
                        event
                            .chunk
                            .component_descriptors()
                            .filter(|descr| descr.component_name == components::Blob::name())
                            .flat_map(|descr| {
                                event
                                    .chunk
                                    .row_ids()
                                    .map(move |row_id| StoredBlobCacheKey::new(row_id, &descr))
                            }),
                    )
>>>>>>> 464980b6
                } else {
                    Either::Right(std::iter::empty())
                }
            })
            .collect();

        self.0
            .retain(|cache_key, _per_key| !cache_key_removed.contains(cache_key));
    }

    fn as_any_mut(&mut self) -> &mut dyn std::any::Any {
        self
    }
}<|MERGE_RESOLUTION|>--- conflicted
+++ resolved
@@ -10,14 +10,10 @@
 use re_chunk_store::ChunkStoreEvent;
 use re_log_types::hash::Hash64;
 use re_renderer::{external::re_video::VideoLoadError, video::Video};
-<<<<<<< HEAD
-use re_types::{archetypes::AssetVideo, components::MediaType};
-=======
 use re_types::{
     components::{self, MediaType},
     Component as _, ComponentDescriptor,
 };
->>>>>>> 464980b6
 use re_video::decode::DecodeSettings;
 
 use crate::{image_info::StoredBlobCacheKey, Cache};
@@ -125,18 +121,6 @@
         let cache_key_removed: HashSet<StoredBlobCacheKey> = events
             .iter()
             .flat_map(|event| {
-<<<<<<< HEAD
-                let is_deletion = || event.kind == re_chunk_store::ChunkStoreDiffKind::Deletion;
-                let contains_video_blob = || {
-                    event
-                        .chunk
-                        .components()
-                        .contains_component(&AssetVideo::descriptor_blob())
-                };
-
-                if is_deletion() && contains_video_blob() {
-                    Either::Left(event.chunk.row_ids().map(Hash64::hash))
-=======
                 if event.kind == re_chunk_store::ChunkStoreDiffKind::Deletion {
                     Either::Left(
                         event
@@ -150,7 +134,6 @@
                                     .map(move |row_id| StoredBlobCacheKey::new(row_id, &descr))
                             }),
                     )
->>>>>>> 464980b6
                 } else {
                     Either::Right(std::iter::empty())
                 }
