"""Helper functions for converting streams to inline html."""

from __future__ import annotations

import importlib.util
import logging
from datetime import datetime, timedelta
from typing import TYPE_CHECKING, Any, Literal

import numpy as np
from pyarrow import RecordBatch
import pyarrow
import pyarrow.ipc as ipc

from .error_utils import deprecated_param
from .time import to_nanos, to_nanos_since_epoch

if TYPE_CHECKING:
    from .blueprint import BlueprintLike


# The notebook package is an optional dependency, so first check
# if it is installed before importing it. If the user is trying
# to use the notebook part of rerun, they'll be notified when
# that it's not installed when they try to init a `Viewer` instance.
if importlib.util.find_spec("rerun_notebook") is not None:
    try:
        from rerun_notebook import (
            ContainerSelection as ContainerSelection,
            EntitySelection as EntitySelection,
            SelectionItem as SelectionItem,
            ViewerCallbacks as ViewerCallbacks,
            ViewSelection as ViewSelection,
        )
    except ImportError:
        logging.error("Could not import rerun_notebook. Please install `rerun-notebook`.")
    except FileNotFoundError:
        logging.error(
            "rerun_notebook package is missing widget assets. Please run `py-build-notebook` in your pixi env."
        )

from rerun import bindings

from .recording_stream import RecordingStream, get_data_recording, get_global_data_recording

_default_width = 640
_default_height = 480

_Panel = Literal["top", "blueprint", "selection", "time"]
_PanelState = Literal["expanded", "collapsed", "hidden"]


def set_default_size(*, width: int | None, height: int | None) -> None:
    """
    Set the default size for the viewer.

    This will be used for any viewers created after this call.

    Parameters
    ----------
    width : int
        The width of the viewer in pixels.
    height : int
        The height of the viewer in pixels.

    """

    global _default_width, _default_height
    if width is not None:
        _default_width = width
    if height is not None:
        _default_height = height


_version_mismatch_checked = False


class Viewer:
    """
    A viewer embeddable in a notebook.

    This viewer is a wrapper around the [`rerun_notebook.Viewer`][] widget.
    """

    def __init__(
        self,
        *,
        width: int | None = None,
        height: int | None = None,
        url: str | None = None,
        blueprint: BlueprintLike | None = None,
        recording: RecordingStream | None = None,
        use_global_recording: bool | None = None,
    ) -> None:
        """
        Create a new Rerun viewer widget for use in a notebook.

        Any data logged to the recording after initialization will be sent directly to the viewer.

        This widget can be displayed by returning it at the end of your cells execution, or immediately
        by calling [`Viewer.display`][].

        Parameters
        ----------
        width : int
            The width of the viewer in pixels.
        height : int
            The height of the viewer in pixels.
        url:
            Optional URL passed to the viewer for displaying its contents.
        recording:
            Specifies the [`rerun.RecordingStream`][] to use.
            If left unspecified, defaults to the current active data recording, if there is one.
            See also: [`rerun.init`][], [`rerun.set_global_data_recording`][].
        blueprint:
            A blueprint object to send to the viewer.
            It will be made active and set as the default blueprint in the recording.

            Setting this is equivalent to calling [`rerun.send_blueprint`][] before initializing the viewer.
        use_global_recording:
            If no explicit `recording` is provided, the Viewer uses the thread-local/global recording created by `rr.init`
            or set explicitly via `rr.set_thread_local_data_recording`/`rr.set_global_data_recording`.

            Settings this to `False` causes the Viewer to not pick up the global recording.

            Defaults to `False` if `url` is provided, and `True` otherwise.

        """

        try:
            global _version_mismatch_checked
            if not _version_mismatch_checked:
                import importlib.metadata
                import warnings

                rerun_notebook_version = importlib.metadata.version("rerun-notebook")
                rerun_version = importlib.metadata.version("rerun-sdk")
                if rerun_version != rerun_notebook_version:
                    warnings.warn(
                        f"rerun-notebook version mismatch: rerun-sdk {rerun_version}, rerun-notebook {rerun_notebook_version}",
                        category=ImportWarning,
                        stacklevel=2,
                    )
                _version_mismatch_checked = True

            from rerun_notebook import Viewer as _Viewer  # type: ignore[attr-defined]
        except ImportError:
            logging.error("Could not import rerun_notebook. Please install `rerun-notebook`.")
            hack: Any = None
            return hack  # type: ignore[no-any-return]

        self._viewer = _Viewer(
            width=width if width is not None else _default_width,
            height=height if height is not None else _default_height,
            url=url,
        )

<<<<<<< HEAD
        recording = get_data_recording(recording)
        if recording is None and use_global_recording:
            recording = get_global_data_recording()
=======
        # By default, we use the global recording only if no `url` is provided.
        if use_global_recording is None:
            use_global_recording = url is None

        if use_global_recording:
            recording = get_data_recording(recording)
>>>>>>> 06b6cc84

        if recording is not None:
            bindings.set_callback_sink(
                recording=recording.to_native(),
                callback=self._flush_hook,
            )

<<<<<<< HEAD
        if recording is not None and blueprint is not None:
            recording.send_blueprint(blueprint)
=======
        if blueprint is not None:
            if recording is not None:
                recording.send_blueprint(blueprint)
            else:
                raise ValueError(
                    "Can only set a blueprint if there's either an active recording or a recording passed in"
                )
>>>>>>> 06b6cc84

    def add_recording(
        self,
        recording: RecordingStream | None = None,
        blueprint: BlueprintLike | None = None,
    ) -> None:
        """
        Adds a recording to the viewer.

        If no recording is specified, the current active recording will be used.

        NOTE: By default all calls to `rr.init()` will re-use the same recording_id, meaning
        that your recordings will be merged together. If you want to keep them separate, you
        should call `rr.init("my_app_id", recording_id=uuid.uuid4())`.

        Parameters
        ----------
        recording : RecordingStream
            Specifies the [`rerun.RecordingStream`][] to use.
            If left unspecified, defaults to the current active data recording, if there is one.
            See also: [`rerun.init`][], [`rerun.set_global_data_recording`][].
        blueprint : BlueprintLike
            A blueprint object to send to the viewer.
            It will be made active and set as the default blueprint in the recording.

            Setting this is equivalent to calling [`rerun.send_blueprint`][] before initializing the viewer.

        """
        recording = get_data_recording(recording)
        if recording is None:
            raise ValueError("No recording specified and no active recording found")

        bindings.set_callback_sink(
            recording=recording.to_native(),
            callback=self._flush_hook,
        )

        if blueprint is not None:
            recording.send_blueprint(blueprint)

    def _add_table_id(self, record_batch: RecordBatch, table_id: str):
        # Get current schema
        schema = record_batch.schema
        schema.with_metadata({"__table_id": table_id})

        # Create new record batch with updated schema
        return pyarrow.RecordBatch.from_arrays(record_batch.columns, schema=schema)

    def send_table(
        self,
        id: str,
        table: RecordBatch,
    ) -> None:
        new_table = self._add_table_id(table, id)
        print(new_table)
        sink = pyarrow.BufferOutputStream()
        writer = ipc.new_stream(sink, new_table.schema)
        writer.write_batch(new_table)
        writer.close()
        table_as_bytes = sink.getvalue().to_pybytes()
        self._viewer.send_table(table_as_bytes)

    def display(self, block_until_ready: bool = True) -> None:
        """
        Display the viewer in the notebook cell immediately.

        Parameters
        ----------
        block_until_ready : bool
            Whether to block until the viewer is ready to receive data. If this is `False`, the viewer
            will still be displayed, but logged data will likely be queued until the viewer becomes ready
            at the end of cell execution.

        """

        from IPython.display import display

        display(self._viewer)

        if block_until_ready:
            self._viewer.block_until_ready()

    def _flush_hook(self, data: bytes) -> None:
        self._viewer.send_rrd(data)

    def _repr_mimebundle_(self, **kwargs: dict) -> tuple[dict, dict] | None:  # type: ignore[type-arg]
        return self._viewer._repr_mimebundle_(**kwargs)  # type: ignore[no-any-return]

    def _repr_keys(self):  # type: ignore[no-untyped-def]
        return self._viewer._repr_keys()

    def update_panels(
        self,
        *,
        top: _PanelState | Literal["default"] | None = None,
        blueprint: _PanelState | Literal["default"] | None = None,
        selection: _PanelState | Literal["default"] | None = None,
        time: _PanelState | Literal["default"] | None = None,
    ) -> None:
        """
        Partially update the state of panels in the viewer.

        Valid states are the strings `expanded`, `collapsed`, `hidden`, `default`, and the value `None`.

        Panels set to:
        - `None` will be unchanged.
        - `expanded` will be fully expanded, taking up the most space.
        - `collapsed` will be smaller and simpler, omitting some information.
        - `hidden` will be completely invisible, taking up no space.
        - `default` will be reset to the default state.

        The `collapsed` state is the same as the `hidden` state for panels
        which do not support the `collapsed` state.

        Setting the panel state using this function will also prevent the user
        from modifying that panel's state in the viewer.

        Parameters
        ----------
        top: str
            State of the panel, positioned on the top of the viewer.
        blueprint: str
            State of the blueprint panel, positioned on the left side of the viewer.
        selection: str
            State of the selection panel, positioned on the right side of the viewer.
        time: str
            State of the time panel, positioned on the bottom side of the viewer.

        """

        panel_states: dict[_Panel, _PanelState | Literal["default"]] = {}
        if top:
            panel_states["top"] = top
        if blueprint:
            panel_states["blueprint"] = blueprint
        if selection:
            panel_states["selection"] = selection
        if time:
            panel_states["time"] = time

        self._viewer.update_panel_states(panel_states)

    def set_active_recording(
        self,
        *,
        recording_id: str,
    ) -> None:
        """
        Set the active recording for the viewer.

        This is equivalent to clicking on the given recording in the blueprint panel.

        Parameters
        ----------
        recording_id: str
            The ID of the recording to set the viewer to.

            Using this requires setting an explicit recording ID when creating the recording.

        """

        self._viewer.set_active_recording(recording_id)

    @deprecated_param("nanoseconds", use_instead="duration or timestamp", since="0.23.0")
    @deprecated_param("seconds", use_instead="duration or timestamp", since="0.23.0")
    def set_time_ctrl(
        self,
        *,
        sequence: int | None = None,
        duration: int | float | timedelta | np.timedelta64 | None = None,
        timestamp: int | float | datetime | np.datetime64 | None = None,
        timeline: str | None = None,
        play: bool = False,
        # Deprecated parameters:
        nanoseconds: int | None = None,
        seconds: float | None = None,
    ) -> None:
        """
        Set the time control for the viewer.

        You are expected to set at most ONE of the arguments `sequence`, `duration`, or `timestamp`.

        Parameters
        ----------
        sequence:
            Used for sequential indices, like `frame_nr`.
            Must be an integer.
        duration:
            Used for relative times, like `time_since_start`.
            Must either be in seconds, a [`datetime.timedelta`][], or [`numpy.timedelta64`][].
            For nanosecond precision, use `numpy.timedelta64(nanoseconds, 'ns')`.
        timestamp:
            Used for absolute time indices, like `capture_time`.
            Must either be in seconds since Unix epoch, a [`datetime.datetime`][], or [`numpy.datetime64`][].
            For nanosecond precision, use `numpy.datetime64(nanoseconds, 'ns')`.
        play:
            Whether to start playing from the specified time point. Defaults to paused.
        timeline:
            The name of the timeline to switch to. If not provided, time will remain on the current timeline.
        nanoseconds:
            DEPRECATED: Use `duration` or 'timestamp` instead, with "seconds" as the unit.
        seconds:
            DEPRECATED: Use `duration` or 'timestamp` instead.

        """

        # Handle deprecated parameters:
        if nanoseconds is not None:
            duration = 1e-9 * nanoseconds
        if seconds is not None:
            duration = seconds

        if sum(x is not None for x in (sequence, duration, timestamp)) > 1:
            raise ValueError(
                "set_time_ctrl: Exactly one of `sequence`, `duration`, and `timestamp` must be set (timeline='{timeline}')",
            )

        if sequence is not None:
            time = sequence
        elif duration is not None:
            time = to_nanos(duration)
        elif timestamp is not None:
            time = to_nanos_since_epoch(timestamp)
        else:
            time = None

        self._viewer.set_time_ctrl(timeline, time, play)

    def register_callbacks(self, callbacks: ViewerCallbacks) -> None:
        self._viewer.register_callbacks(callbacks)


def notebook_show(
    *,
    width: int | None = None,
    height: int | None = None,
    blueprint: BlueprintLike | None = None,
    recording: RecordingStream | None = None,
) -> None:
    """
    Output the Rerun viewer in a notebook using IPython [IPython.core.display.HTML][].

    Any data logged to the recording after initialization will be sent directly to the viewer.

    Note that this can be called at any point during cell execution. The call will block until the embedded
    viewer is initialized and ready to receive data. Thereafter any log calls will immediately send data
    to the viewer.

    Parameters
    ----------
    width : int
        The width of the viewer in pixels.
    height : int
        The height of the viewer in pixels.
    blueprint : BlueprintLike
        A blueprint object to send to the viewer.
        It will be made active and set as the default blueprint in the recording.

        Setting this is equivalent to calling [`rerun.send_blueprint`][] before initializing the viewer.
    recording:
        Specifies the [`rerun.RecordingStream`][] to use.
        If left unspecified, defaults to the current active data recording, if there is one.
        See also: [`rerun.init`][], [`rerun.set_global_data_recording`][].

    """

    viewer = Viewer(
        width=width,
        height=height,
        blueprint=blueprint,
        recording=recording,  # NOLINT
    )
    viewer.display()<|MERGE_RESOLUTION|>--- conflicted
+++ resolved
@@ -155,18 +155,12 @@
             url=url,
         )
 
-<<<<<<< HEAD
-        recording = get_data_recording(recording)
-        if recording is None and use_global_recording:
-            recording = get_global_data_recording()
-=======
         # By default, we use the global recording only if no `url` is provided.
         if use_global_recording is None:
             use_global_recording = url is None
 
         if use_global_recording:
             recording = get_data_recording(recording)
->>>>>>> 06b6cc84
 
         if recording is not None:
             bindings.set_callback_sink(
@@ -174,10 +168,6 @@
                 callback=self._flush_hook,
             )
 
-<<<<<<< HEAD
-        if recording is not None and blueprint is not None:
-            recording.send_blueprint(blueprint)
-=======
         if blueprint is not None:
             if recording is not None:
                 recording.send_blueprint(blueprint)
@@ -185,7 +175,6 @@
                 raise ValueError(
                     "Can only set a blueprint if there's either an active recording or a recording passed in"
                 )
->>>>>>> 06b6cc84
 
     def add_recording(
         self,
